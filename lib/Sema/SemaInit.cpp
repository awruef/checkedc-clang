//===--- SemaInit.cpp - Semantic Analysis for Initializers ----------------===//
//
//                     The LLVM Compiler Infrastructure
//
// This file is distributed under the University of Illinois Open Source
// License. See LICENSE.TXT for details.
//
//===----------------------------------------------------------------------===//
//
// This file implements semantic analysis for initializers.
//
//===----------------------------------------------------------------------===//

#include "clang/AST/ASTContext.h"
#include "clang/AST/DeclObjC.h"
#include "clang/AST/ExprCXX.h"
#include "clang/AST/ExprObjC.h"
#include "clang/AST/TypeLoc.h"
#include "clang/Basic/TargetInfo.h"
#include "clang/Sema/Designator.h"
#include "clang/Sema/Initialization.h"
#include "clang/Sema/Lookup.h"
#include "clang/Sema/SemaInternal.h"
#include "llvm/ADT/APInt.h"
#include "llvm/ADT/SmallString.h"
#include "llvm/Support/ErrorHandling.h"
#include "llvm/Support/raw_ostream.h"

using namespace clang;

//===----------------------------------------------------------------------===//
// Sema Initialization Checking
//===----------------------------------------------------------------------===//

/// \brief Check whether T is compatible with a wide character type (wchar_t,
/// char16_t or char32_t).
static bool IsWideCharCompatible(QualType T, ASTContext &Context) {
  if (Context.typesAreCompatible(Context.getWideCharType(), T))
    return true;
  if (Context.getLangOpts().CPlusPlus || Context.getLangOpts().C11) {
    return Context.typesAreCompatible(Context.Char16Ty, T) ||
           Context.typesAreCompatible(Context.Char32Ty, T);
  }
  return false;
}

enum StringInitFailureKind {
  SIF_None,
  SIF_NarrowStringIntoWideChar,
  SIF_WideStringIntoChar,
  SIF_IncompatWideStringIntoWideChar,
  SIF_Other
};

/// \brief Check whether the array of type AT can be initialized by the Init
/// expression by means of string initialization. Returns SIF_None if so,
/// otherwise returns a StringInitFailureKind that describes why the
/// initialization would not work.
static StringInitFailureKind IsStringInit(Expr *Init, const ArrayType *AT,
                                          ASTContext &Context) {
  if (!isa<ConstantArrayType>(AT) && !isa<IncompleteArrayType>(AT))
    return SIF_Other;

  // See if this is a string literal or @encode.
  Init = Init->IgnoreParens();

  // Handle @encode, which is a narrow string.
  if (isa<ObjCEncodeExpr>(Init) && AT->getElementType()->isCharType())
    return SIF_None;

  // Otherwise we can only handle string literals.
  StringLiteral *SL = dyn_cast<StringLiteral>(Init);
  if (!SL)
    return SIF_Other;

  const QualType ElemTy =
      Context.getCanonicalType(AT->getElementType()).getUnqualifiedType();

  switch (SL->getKind()) {
  case StringLiteral::Ascii:
  case StringLiteral::UTF8:
    // char array can be initialized with a narrow string.
    // Only allow char x[] = "foo";  not char x[] = L"foo";
    if (ElemTy->isCharType())
      return SIF_None;
    if (IsWideCharCompatible(ElemTy, Context))
      return SIF_NarrowStringIntoWideChar;
    return SIF_Other;
  // C99 6.7.8p15 (with correction from DR343), or C11 6.7.9p15:
  // "An array with element type compatible with a qualified or unqualified
  // version of wchar_t, char16_t, or char32_t may be initialized by a wide
  // string literal with the corresponding encoding prefix (L, u, or U,
  // respectively), optionally enclosed in braces.
  case StringLiteral::UTF16:
    if (Context.typesAreCompatible(Context.Char16Ty, ElemTy))
      return SIF_None;
    if (ElemTy->isCharType())
      return SIF_WideStringIntoChar;
    if (IsWideCharCompatible(ElemTy, Context))
      return SIF_IncompatWideStringIntoWideChar;
    return SIF_Other;
  case StringLiteral::UTF32:
    if (Context.typesAreCompatible(Context.Char32Ty, ElemTy))
      return SIF_None;
    if (ElemTy->isCharType())
      return SIF_WideStringIntoChar;
    if (IsWideCharCompatible(ElemTy, Context))
      return SIF_IncompatWideStringIntoWideChar;
    return SIF_Other;
  case StringLiteral::Wide:
    if (Context.typesAreCompatible(Context.getWideCharType(), ElemTy))
      return SIF_None;
    if (ElemTy->isCharType())
      return SIF_WideStringIntoChar;
    if (IsWideCharCompatible(ElemTy, Context))
      return SIF_IncompatWideStringIntoWideChar;
    return SIF_Other;
  }

  llvm_unreachable("missed a StringLiteral kind?");
}

static StringInitFailureKind IsStringInit(Expr *init, QualType declType,
                                          ASTContext &Context) {
  const ArrayType *arrayType = Context.getAsArrayType(declType);
  if (!arrayType)
    return SIF_Other;
  return IsStringInit(init, arrayType, Context);
}

/// Update the type of a string literal, including any surrounding parentheses,
/// to match the type of the object which it is initializing.
static void updateStringLiteralType(Expr *E, QualType Ty) {
  while (true) {
    E->setType(Ty);
    if (isa<StringLiteral>(E) || isa<ObjCEncodeExpr>(E))
      break;
    else if (ParenExpr *PE = dyn_cast<ParenExpr>(E))
      E = PE->getSubExpr();
    else if (UnaryOperator *UO = dyn_cast<UnaryOperator>(E))
      E = UO->getSubExpr();
    else if (GenericSelectionExpr *GSE = dyn_cast<GenericSelectionExpr>(E))
      E = GSE->getResultExpr();
    else
      llvm_unreachable("unexpected expr in string literal init");
  }
}

static void CheckStringInit(Expr *Str, QualType &DeclT, const ArrayType *AT,
                            Sema &S) {
  // Get the length of the string as parsed.
  auto *ConstantArrayTy =
      cast<ConstantArrayType>(Str->getType()->getAsArrayTypeUnsafe());
  uint64_t StrLength = ConstantArrayTy->getSize().getZExtValue();

  if (const IncompleteArrayType *IAT = dyn_cast<IncompleteArrayType>(AT)) {
    // C99 6.7.8p14. We have an array of character type with unknown size
    // being initialized to a string literal.
    llvm::APInt ConstVal(32, StrLength);
    // Return a new array type (C99 6.7.8p22).
    DeclT = S.Context.getConstantArrayType(IAT->getElementType(),
                                           ConstVal,
                                           ArrayType::Normal, 0);
    updateStringLiteralType(Str, DeclT);
    return;
  }

  const ConstantArrayType *CAT = cast<ConstantArrayType>(AT);

  // We have an array of character type with known size.  However,
  // the size may be smaller or larger than the string we are initializing.
  // FIXME: Avoid truncation for 64-bit length strings.
  if (S.getLangOpts().CPlusPlus) {
    if (StringLiteral *SL = dyn_cast<StringLiteral>(Str->IgnoreParens())) {
      // For Pascal strings it's OK to strip off the terminating null character,
      // so the example below is valid:
      //
      // unsigned char a[2] = "\pa";
      if (SL->isPascal())
        StrLength--;
    }
  
    // [dcl.init.string]p2
    if (StrLength > CAT->getSize().getZExtValue())
      S.Diag(Str->getLocStart(),
             diag::err_initializer_string_for_char_array_too_long)
        << Str->getSourceRange();
  } else {
    // C99 6.7.8p14.
    if (StrLength-1 > CAT->getSize().getZExtValue())
      S.Diag(Str->getLocStart(),
             diag::ext_initializer_string_for_char_array_too_long)
        << Str->getSourceRange();
  }

  // Set the type to the actual size that we are initializing.  If we have
  // something like:
  //   char x[1] = "foo";
  // then this will set the string literal's type to char[1].
  updateStringLiteralType(Str, DeclT);
}

//===----------------------------------------------------------------------===//
// Semantic checking for initializer lists.
//===----------------------------------------------------------------------===//

namespace {

/// @brief Semantic checking for initializer lists.
///
/// The InitListChecker class contains a set of routines that each
/// handle the initialization of a certain kind of entity, e.g.,
/// arrays, vectors, struct/union types, scalars, etc. The
/// InitListChecker itself performs a recursive walk of the subobject
/// structure of the type to be initialized, while stepping through
/// the initializer list one element at a time. The IList and Index
/// parameters to each of the Check* routines contain the active
/// (syntactic) initializer list and the index into that initializer
/// list that represents the current initializer. Each routine is
/// responsible for moving that Index forward as it consumes elements.
///
/// Each Check* routine also has a StructuredList/StructuredIndex
/// arguments, which contains the current "structured" (semantic)
/// initializer list and the index into that initializer list where we
/// are copying initializers as we map them over to the semantic
/// list. Once we have completed our recursive walk of the subobject
/// structure, we will have constructed a full semantic initializer
/// list.
///
/// C99 designators cause changes in the initializer list traversal,
/// because they make the initialization "jump" into a specific
/// subobject and then continue the initialization from that
/// point. CheckDesignatedInitializer() recursively steps into the
/// designated subobject and manages backing out the recursion to
/// initialize the subobjects after the one designated.
class InitListChecker {
  Sema &SemaRef;
  bool hadError;
  bool VerifyOnly; // no diagnostics, no structure building
  bool TreatUnavailableAsInvalid; // Used only in VerifyOnly mode.
  llvm::DenseMap<InitListExpr *, InitListExpr *> SyntacticToSemantic;
  InitListExpr *FullyStructuredList;

  void CheckImplicitInitList(const InitializedEntity &Entity,
                             InitListExpr *ParentIList, QualType T,
                             unsigned &Index, InitListExpr *StructuredList,
                             unsigned &StructuredIndex);
  void CheckExplicitInitList(const InitializedEntity &Entity,
                             InitListExpr *IList, QualType &T,
                             InitListExpr *StructuredList,
                             bool TopLevelObject = false);
  void CheckListElementTypes(const InitializedEntity &Entity,
                             InitListExpr *IList, QualType &DeclType,
                             bool SubobjectIsDesignatorContext,
                             unsigned &Index,
                             InitListExpr *StructuredList,
                             unsigned &StructuredIndex,
                             bool TopLevelObject = false);
  void CheckSubElementType(const InitializedEntity &Entity,
                           InitListExpr *IList, QualType ElemType,
                           unsigned &Index,
                           InitListExpr *StructuredList,
                           unsigned &StructuredIndex);
  void CheckComplexType(const InitializedEntity &Entity,
                        InitListExpr *IList, QualType DeclType,
                        unsigned &Index,
                        InitListExpr *StructuredList,
                        unsigned &StructuredIndex);
  void CheckScalarType(const InitializedEntity &Entity,
                       InitListExpr *IList, QualType DeclType,
                       unsigned &Index,
                       InitListExpr *StructuredList,
                       unsigned &StructuredIndex);
  void CheckReferenceType(const InitializedEntity &Entity,
                          InitListExpr *IList, QualType DeclType,
                          unsigned &Index,
                          InitListExpr *StructuredList,
                          unsigned &StructuredIndex);
  void CheckVectorType(const InitializedEntity &Entity,
                       InitListExpr *IList, QualType DeclType, unsigned &Index,
                       InitListExpr *StructuredList,
                       unsigned &StructuredIndex);
  void CheckStructUnionTypes(const InitializedEntity &Entity,
                             InitListExpr *IList, QualType DeclType,
                             CXXRecordDecl::base_class_range Bases,
                             RecordDecl::field_iterator Field,
                             bool SubobjectIsDesignatorContext, unsigned &Index,
                             InitListExpr *StructuredList,
                             unsigned &StructuredIndex,
                             bool TopLevelObject = false);
  void CheckArrayType(const InitializedEntity &Entity,
                      InitListExpr *IList, QualType &DeclType,
                      llvm::APSInt elementIndex,
                      bool SubobjectIsDesignatorContext, unsigned &Index,
                      InitListExpr *StructuredList,
                      unsigned &StructuredIndex);
  bool CheckDesignatedInitializer(const InitializedEntity &Entity,
                                  InitListExpr *IList, DesignatedInitExpr *DIE,
                                  unsigned DesigIdx,
                                  QualType &CurrentObjectType,
                                  RecordDecl::field_iterator *NextField,
                                  llvm::APSInt *NextElementIndex,
                                  unsigned &Index,
                                  InitListExpr *StructuredList,
                                  unsigned &StructuredIndex,
                                  bool FinishSubobjectInit,
                                  bool TopLevelObject);
  InitListExpr *getStructuredSubobjectInit(InitListExpr *IList, unsigned Index,
                                           QualType CurrentObjectType,
                                           InitListExpr *StructuredList,
                                           unsigned StructuredIndex,
                                           SourceRange InitRange,
                                           bool IsFullyOverwritten = false);
  void UpdateStructuredListElement(InitListExpr *StructuredList,
                                   unsigned &StructuredIndex,
                                   Expr *expr);
  int numArrayElements(QualType DeclType);
  int numStructUnionElements(QualType DeclType);

  static ExprResult PerformEmptyInit(Sema &SemaRef,
                                     SourceLocation Loc,
                                     const InitializedEntity &Entity,
                                     bool VerifyOnly,
                                     bool TreatUnavailableAsInvalid);

  // Explanation on the "FillWithNoInit" mode:
  //
  // Assume we have the following definitions (Case#1):
  // struct P { char x[6][6]; } xp = { .x[1] = "bar" };
  // struct PP { struct P lp; } l = { .lp = xp, .lp.x[1][2] = 'f' };
  //
  // l.lp.x[1][0..1] should not be filled with implicit initializers because the
  // "base" initializer "xp" will provide values for them; l.lp.x[1] will be "baf".
  //
  // But if we have (Case#2):
  // struct PP l = { .lp = xp, .lp.x[1] = { [2] = 'f' } };
  //
  // l.lp.x[1][0..1] are implicitly initialized and do not use values from the
  // "base" initializer; l.lp.x[1] will be "\0\0f\0\0\0".
  //
  // To distinguish Case#1 from Case#2, and also to avoid leaving many "holes"
  // in the InitListExpr, the "holes" in Case#1 are filled not with empty
  // initializers but with special "NoInitExpr" place holders, which tells the
  // CodeGen not to generate any initializers for these parts.
  void FillInEmptyInitForBase(unsigned Init, const CXXBaseSpecifier &Base,
                              const InitializedEntity &ParentEntity,
                              InitListExpr *ILE, bool &RequiresSecondPass,
                              bool FillWithNoInit);
  void FillInEmptyInitForField(unsigned Init, FieldDecl *Field,
                               const InitializedEntity &ParentEntity,
                               InitListExpr *ILE, bool &RequiresSecondPass,
                               bool FillWithNoInit = false);
  void FillInEmptyInitializations(const InitializedEntity &Entity,
                                  InitListExpr *ILE, bool &RequiresSecondPass,
                                  bool FillWithNoInit = false);
  bool CheckFlexibleArrayInit(const InitializedEntity &Entity,
                              Expr *InitExpr, FieldDecl *Field,
                              bool TopLevelObject);
  void CheckEmptyInitializable(const InitializedEntity &Entity,
                               SourceLocation Loc);

public:
  InitListChecker(Sema &S, const InitializedEntity &Entity,
                  InitListExpr *IL, QualType &T, bool VerifyOnly,
                  bool TreatUnavailableAsInvalid);
  bool HadError() { return hadError; }

  // @brief Retrieves the fully-structured initializer list used for
  // semantic analysis and code generation.
  InitListExpr *getFullyStructuredList() const { return FullyStructuredList; }
};

} // end anonymous namespace

ExprResult InitListChecker::PerformEmptyInit(Sema &SemaRef,
                                             SourceLocation Loc,
                                             const InitializedEntity &Entity,
                                             bool VerifyOnly,
                                             bool TreatUnavailableAsInvalid) {
  InitializationKind Kind = InitializationKind::CreateValue(Loc, Loc, Loc,
                                                            true);
  MultiExprArg SubInit;
  Expr *InitExpr;
  InitListExpr DummyInitList(SemaRef.Context, Loc, None, Loc);

  // C++ [dcl.init.aggr]p7:
  //   If there are fewer initializer-clauses in the list than there are
  //   members in the aggregate, then each member not explicitly initialized
  //   ...
  bool EmptyInitList = SemaRef.getLangOpts().CPlusPlus11 &&
      Entity.getType()->getBaseElementTypeUnsafe()->isRecordType();
  if (EmptyInitList) {
    // C++1y / DR1070:
    //   shall be initialized [...] from an empty initializer list.
    //
    // We apply the resolution of this DR to C++11 but not C++98, since C++98
    // does not have useful semantics for initialization from an init list.
    // We treat this as copy-initialization, because aggregate initialization
    // always performs copy-initialization on its elements.
    //
    // Only do this if we're initializing a class type, to avoid filling in
    // the initializer list where possible.
    InitExpr = VerifyOnly ? &DummyInitList : new (SemaRef.Context)
                   InitListExpr(SemaRef.Context, Loc, None, Loc);
    InitExpr->setType(SemaRef.Context.VoidTy);
    SubInit = InitExpr;
    Kind = InitializationKind::CreateCopy(Loc, Loc);
  } else {
    // C++03:
    //   shall be value-initialized.
  }

  InitializationSequence InitSeq(SemaRef, Entity, Kind, SubInit);
  // libstdc++4.6 marks the vector default constructor as explicit in
  // _GLIBCXX_DEBUG mode, so recover using the C++03 logic in that case.
  // stlport does so too. Look for std::__debug for libstdc++, and for
  // std:: for stlport.  This is effectively a compiler-side implementation of
  // LWG2193.
  if (!InitSeq && EmptyInitList && InitSeq.getFailureKind() ==
          InitializationSequence::FK_ExplicitConstructor) {
    OverloadCandidateSet::iterator Best;
    OverloadingResult O =
        InitSeq.getFailedCandidateSet()
            .BestViableFunction(SemaRef, Kind.getLocation(), Best);
    (void)O;
    assert(O == OR_Success && "Inconsistent overload resolution");
    CXXConstructorDecl *CtorDecl = cast<CXXConstructorDecl>(Best->Function);
    CXXRecordDecl *R = CtorDecl->getParent();

    if (CtorDecl->getMinRequiredArguments() == 0 &&
        CtorDecl->isExplicit() && R->getDeclName() &&
        SemaRef.SourceMgr.isInSystemHeader(CtorDecl->getLocation())) {
      bool IsInStd = false;
      for (NamespaceDecl *ND = dyn_cast<NamespaceDecl>(R->getDeclContext());
           ND && !IsInStd; ND = dyn_cast<NamespaceDecl>(ND->getParent())) {
        if (SemaRef.getStdNamespace()->InEnclosingNamespaceSetOf(ND))
          IsInStd = true;
      }

      if (IsInStd && llvm::StringSwitch<bool>(R->getName()) 
              .Cases("basic_string", "deque", "forward_list", true)
              .Cases("list", "map", "multimap", "multiset", true)
              .Cases("priority_queue", "queue", "set", "stack", true)
              .Cases("unordered_map", "unordered_set", "vector", true)
              .Default(false)) {
        InitSeq.InitializeFrom(
            SemaRef, Entity,
            InitializationKind::CreateValue(Loc, Loc, Loc, true),
            MultiExprArg(), /*TopLevelOfInitList=*/false,
            TreatUnavailableAsInvalid);
        // Emit a warning for this.  System header warnings aren't shown
        // by default, but people working on system headers should see it.
        if (!VerifyOnly) {
          SemaRef.Diag(CtorDecl->getLocation(),
                       diag::warn_invalid_initializer_from_system_header);
          if (Entity.getKind() == InitializedEntity::EK_Member)
            SemaRef.Diag(Entity.getDecl()->getLocation(),
                         diag::note_used_in_initialization_here);
          else if (Entity.getKind() == InitializedEntity::EK_ArrayElement)
            SemaRef.Diag(Loc, diag::note_used_in_initialization_here);
        }
      }
    }
  }
  if (!InitSeq) {
    if (!VerifyOnly) {
      InitSeq.Diagnose(SemaRef, Entity, Kind, SubInit);
      if (Entity.getKind() == InitializedEntity::EK_Member)
        SemaRef.Diag(Entity.getDecl()->getLocation(),
                     diag::note_in_omitted_aggregate_initializer)
          << /*field*/1 << Entity.getDecl();
      else if (Entity.getKind() == InitializedEntity::EK_ArrayElement) {
        bool IsTrailingArrayNewMember =
            Entity.getParent() &&
            Entity.getParent()->isVariableLengthArrayNew();
        SemaRef.Diag(Loc, diag::note_in_omitted_aggregate_initializer)
          << (IsTrailingArrayNewMember ? 2 : /*array element*/0)
          << Entity.getElementIndex();
      }
    }
    return ExprError();
  }

  return VerifyOnly ? ExprResult(static_cast<Expr *>(nullptr))
                    : InitSeq.Perform(SemaRef, Entity, Kind, SubInit);
}

void InitListChecker::CheckEmptyInitializable(const InitializedEntity &Entity,
                                              SourceLocation Loc) {
  assert(VerifyOnly &&
         "CheckEmptyInitializable is only inteded for verification mode.");
  if (PerformEmptyInit(SemaRef, Loc, Entity, /*VerifyOnly*/true,
                       TreatUnavailableAsInvalid).isInvalid())
    hadError = true;
}

void InitListChecker::FillInEmptyInitForBase(
    unsigned Init, const CXXBaseSpecifier &Base,
    const InitializedEntity &ParentEntity, InitListExpr *ILE,
    bool &RequiresSecondPass, bool FillWithNoInit) {
  assert(Init < ILE->getNumInits() && "should have been expanded");

  InitializedEntity BaseEntity = InitializedEntity::InitializeBase(
      SemaRef.Context, &Base, false, &ParentEntity);

  if (!ILE->getInit(Init)) {
    ExprResult BaseInit =
        FillWithNoInit ? new (SemaRef.Context) NoInitExpr(Base.getType())
                       : PerformEmptyInit(SemaRef, ILE->getLocEnd(), BaseEntity,
                                          /*VerifyOnly*/ false,
                                          TreatUnavailableAsInvalid);
    if (BaseInit.isInvalid()) {
      hadError = true;
      return;
    }

    ILE->setInit(Init, BaseInit.getAs<Expr>());
  } else if (InitListExpr *InnerILE =
                 dyn_cast<InitListExpr>(ILE->getInit(Init))) {
    FillInEmptyInitializations(BaseEntity, InnerILE,
                               RequiresSecondPass, FillWithNoInit);
  } else if (DesignatedInitUpdateExpr *InnerDIUE =
               dyn_cast<DesignatedInitUpdateExpr>(ILE->getInit(Init))) {
    FillInEmptyInitializations(BaseEntity, InnerDIUE->getUpdater(),
                               RequiresSecondPass, /*FillWithNoInit =*/true);
  }
}

void InitListChecker::FillInEmptyInitForField(unsigned Init, FieldDecl *Field,
                                        const InitializedEntity &ParentEntity,
                                              InitListExpr *ILE,
                                              bool &RequiresSecondPass,
                                              bool FillWithNoInit) {
  SourceLocation Loc = ILE->getLocEnd();
  unsigned NumInits = ILE->getNumInits();
  InitializedEntity MemberEntity
    = InitializedEntity::InitializeMember(Field, &ParentEntity);

  if (const RecordType *RType = ILE->getType()->getAs<RecordType>())
    if (!RType->getDecl()->isUnion())
      assert(Init < NumInits && "This ILE should have been expanded");

  if (Init >= NumInits || !ILE->getInit(Init)) {
    if (FillWithNoInit) {
      Expr *Filler = new (SemaRef.Context) NoInitExpr(Field->getType());
      if (Init < NumInits)
        ILE->setInit(Init, Filler);
      else
        ILE->updateInit(SemaRef.Context, Init, Filler);
      return;
    }
    // C++1y [dcl.init.aggr]p7:
    //   If there are fewer initializer-clauses in the list than there are
    //   members in the aggregate, then each member not explicitly initialized
    //   shall be initialized from its brace-or-equal-initializer [...]
    if (Field->hasInClassInitializer()) {
      ExprResult DIE = SemaRef.BuildCXXDefaultInitExpr(Loc, Field);
      if (DIE.isInvalid()) {
        hadError = true;
        return;
      }
      if (Init < NumInits)
        ILE->setInit(Init, DIE.get());
      else {
        ILE->updateInit(SemaRef.Context, Init, DIE.get());
        RequiresSecondPass = true;
      }
      return;
    }

    if (Field->getType()->isReferenceType()) {
      // C++ [dcl.init.aggr]p9:
      //   If an incomplete or empty initializer-list leaves a
      //   member of reference type uninitialized, the program is
      //   ill-formed.
      SemaRef.Diag(Loc, diag::err_init_reference_member_uninitialized)
        << Field->getType()
        << ILE->getSyntacticForm()->getSourceRange();
      SemaRef.Diag(Field->getLocation(),
                   diag::note_uninit_reference_member);
      hadError = true;
      return;
    }

    ExprResult MemberInit = PerformEmptyInit(SemaRef, Loc, MemberEntity,
                                             /*VerifyOnly*/false,
                                             TreatUnavailableAsInvalid);
    if (MemberInit.isInvalid()) {
      hadError = true;
      return;
    }

    if (hadError) {
      // Do nothing
    } else if (Init < NumInits) {
      ILE->setInit(Init, MemberInit.getAs<Expr>());
    } else if (!isa<ImplicitValueInitExpr>(MemberInit.get())) {
      // Empty initialization requires a constructor call, so
      // extend the initializer list to include the constructor
      // call and make a note that we'll need to take another pass
      // through the initializer list.
      ILE->updateInit(SemaRef.Context, Init, MemberInit.getAs<Expr>());
      RequiresSecondPass = true;
    }
  } else if (InitListExpr *InnerILE
               = dyn_cast<InitListExpr>(ILE->getInit(Init)))
    FillInEmptyInitializations(MemberEntity, InnerILE,
                               RequiresSecondPass, FillWithNoInit);
  else if (DesignatedInitUpdateExpr *InnerDIUE
               = dyn_cast<DesignatedInitUpdateExpr>(ILE->getInit(Init)))
    FillInEmptyInitializations(MemberEntity, InnerDIUE->getUpdater(),
                               RequiresSecondPass, /*FillWithNoInit =*/ true);
}

/// Recursively replaces NULL values within the given initializer list
/// with expressions that perform value-initialization of the
/// appropriate type.
void
InitListChecker::FillInEmptyInitializations(const InitializedEntity &Entity,
                                            InitListExpr *ILE,
                                            bool &RequiresSecondPass,
                                            bool FillWithNoInit) {
  assert((ILE->getType() != SemaRef.Context.VoidTy) &&
         "Should not have void type");

  // A transparent ILE is not performing aggregate initialization and should
  // not be filled in.
  if (ILE->isTransparent())
    return;

  if (const RecordType *RType = ILE->getType()->getAs<RecordType>()) {
    const RecordDecl *RDecl = RType->getDecl();
    if (RDecl->isUnion() && ILE->getInitializedFieldInUnion())
      FillInEmptyInitForField(0, ILE->getInitializedFieldInUnion(),
                              Entity, ILE, RequiresSecondPass, FillWithNoInit);
    else if (RDecl->isUnion() && isa<CXXRecordDecl>(RDecl) &&
             cast<CXXRecordDecl>(RDecl)->hasInClassInitializer()) {
      for (auto *Field : RDecl->fields()) {
        if (Field->hasInClassInitializer()) {
          FillInEmptyInitForField(0, Field, Entity, ILE, RequiresSecondPass,
                                  FillWithNoInit);
          break;
        }
      }
    } else {
      // The fields beyond ILE->getNumInits() are default initialized, so in
      // order to leave them uninitialized, the ILE is expanded and the extra
      // fields are then filled with NoInitExpr.
      unsigned NumElems = numStructUnionElements(ILE->getType());
      if (RDecl->hasFlexibleArrayMember())
        ++NumElems;
      if (ILE->getNumInits() < NumElems)
        ILE->resizeInits(SemaRef.Context, NumElems);

      unsigned Init = 0;

      if (auto *CXXRD = dyn_cast<CXXRecordDecl>(RDecl)) {
        for (auto &Base : CXXRD->bases()) {
          if (hadError)
            return;

          FillInEmptyInitForBase(Init, Base, Entity, ILE, RequiresSecondPass,
                                 FillWithNoInit);
          ++Init;
        }
      }

      for (auto *Field : RDecl->fields()) {
        if (Field->isUnnamedBitfield())
          continue;

        if (hadError)
          return;

        FillInEmptyInitForField(Init, Field, Entity, ILE, RequiresSecondPass,
                                FillWithNoInit);
        if (hadError)
          return;

        ++Init;

        // Only look at the first initialization of a union.
        if (RDecl->isUnion())
          break;
      }
    }

    return;
  }

  QualType ElementType;

  InitializedEntity ElementEntity = Entity;
  unsigned NumInits = ILE->getNumInits();
  unsigned NumElements = NumInits;
  if (const ArrayType *AType = SemaRef.Context.getAsArrayType(ILE->getType())) {
    ElementType = AType->getElementType();
    if (const auto *CAType = dyn_cast<ConstantArrayType>(AType))
      NumElements = CAType->getSize().getZExtValue();
    // For an array new with an unknown bound, ask for one additional element
    // in order to populate the array filler.
    if (Entity.isVariableLengthArrayNew())
      ++NumElements;
    ElementEntity = InitializedEntity::InitializeElement(SemaRef.Context,
                                                         0, Entity);
  } else if (const VectorType *VType = ILE->getType()->getAs<VectorType>()) {
    ElementType = VType->getElementType();
    NumElements = VType->getNumElements();
    ElementEntity = InitializedEntity::InitializeElement(SemaRef.Context,
                                                         0, Entity);
  } else
    ElementType = ILE->getType();

  for (unsigned Init = 0; Init != NumElements; ++Init) {
    if (hadError)
      return;

    if (ElementEntity.getKind() == InitializedEntity::EK_ArrayElement ||
        ElementEntity.getKind() == InitializedEntity::EK_VectorElement)
      ElementEntity.setElementIndex(Init);

    Expr *InitExpr = (Init < NumInits ? ILE->getInit(Init) : nullptr);
    if (!InitExpr && Init < NumInits && ILE->hasArrayFiller())
      ILE->setInit(Init, ILE->getArrayFiller());
    else if (!InitExpr && !ILE->hasArrayFiller()) {
      Expr *Filler = nullptr;

      if (FillWithNoInit)
        Filler = new (SemaRef.Context) NoInitExpr(ElementType);
      else {
        ExprResult ElementInit = PerformEmptyInit(SemaRef, ILE->getLocEnd(),
                                                  ElementEntity,
                                                  /*VerifyOnly*/false,
                                                  TreatUnavailableAsInvalid);
        if (ElementInit.isInvalid()) {
          hadError = true;
          return;
        }

        Filler = ElementInit.getAs<Expr>();
      }

      if (hadError) {
        // Do nothing
      } else if (Init < NumInits) {
        // For arrays, just set the expression used for value-initialization
        // of the "holes" in the array.
        if (ElementEntity.getKind() == InitializedEntity::EK_ArrayElement)
          ILE->setArrayFiller(Filler);
        else
          ILE->setInit(Init, Filler);
      } else {
        // For arrays, just set the expression used for value-initialization
        // of the rest of elements and exit.
        if (ElementEntity.getKind() == InitializedEntity::EK_ArrayElement) {
          ILE->setArrayFiller(Filler);
          return;
        }

        if (!isa<ImplicitValueInitExpr>(Filler) && !isa<NoInitExpr>(Filler)) {
          // Empty initialization requires a constructor call, so
          // extend the initializer list to include the constructor
          // call and make a note that we'll need to take another pass
          // through the initializer list.
          ILE->updateInit(SemaRef.Context, Init, Filler);
          RequiresSecondPass = true;
        }
      }
    } else if (InitListExpr *InnerILE
                 = dyn_cast_or_null<InitListExpr>(InitExpr))
      FillInEmptyInitializations(ElementEntity, InnerILE, RequiresSecondPass,
                                 FillWithNoInit);
    else if (DesignatedInitUpdateExpr *InnerDIUE
                 = dyn_cast_or_null<DesignatedInitUpdateExpr>(InitExpr))
      FillInEmptyInitializations(ElementEntity, InnerDIUE->getUpdater(),
                                 RequiresSecondPass, /*FillWithNoInit =*/ true);
  }
}

InitListChecker::InitListChecker(Sema &S, const InitializedEntity &Entity,
                                 InitListExpr *IL, QualType &T,
                                 bool VerifyOnly,
                                 bool TreatUnavailableAsInvalid)
  : SemaRef(S), VerifyOnly(VerifyOnly),
    TreatUnavailableAsInvalid(TreatUnavailableAsInvalid) {
  // FIXME: Check that IL isn't already the semantic form of some other
  // InitListExpr. If it is, we'd create a broken AST.

  hadError = false;

  FullyStructuredList =
      getStructuredSubobjectInit(IL, 0, T, nullptr, 0, IL->getSourceRange());
  CheckExplicitInitList(Entity, IL, T, FullyStructuredList,
                        /*TopLevelObject=*/true);

  if (!hadError && !VerifyOnly) {
    bool RequiresSecondPass = false;
    FillInEmptyInitializations(Entity, FullyStructuredList, RequiresSecondPass);
    if (RequiresSecondPass && !hadError)
      FillInEmptyInitializations(Entity, FullyStructuredList,
                                 RequiresSecondPass);
  }
}

int InitListChecker::numArrayElements(QualType DeclType) {
  // FIXME: use a proper constant
  int maxElements = 0x7FFFFFFF;
  if (const ConstantArrayType *CAT =
        SemaRef.Context.getAsConstantArrayType(DeclType)) {
    maxElements = static_cast<int>(CAT->getSize().getZExtValue());
  }
  return maxElements;
}

int InitListChecker::numStructUnionElements(QualType DeclType) {
  RecordDecl *structDecl = DeclType->getAs<RecordType>()->getDecl();
  int InitializableMembers = 0;
  if (auto *CXXRD = dyn_cast<CXXRecordDecl>(structDecl))
    InitializableMembers += CXXRD->getNumBases();
  for (const auto *Field : structDecl->fields())
    if (!Field->isUnnamedBitfield())
      ++InitializableMembers;

  if (structDecl->isUnion())
    return std::min(InitializableMembers, 1);
  return InitializableMembers - structDecl->hasFlexibleArrayMember();
}

/// Check whether the range of the initializer \p ParentIList from element
/// \p Index onwards can be used to initialize an object of type \p T. Update
/// \p Index to indicate how many elements of the list were consumed.
///
/// This also fills in \p StructuredList, from element \p StructuredIndex
/// onwards, with the fully-braced, desugared form of the initialization.
void InitListChecker::CheckImplicitInitList(const InitializedEntity &Entity,
                                            InitListExpr *ParentIList,
                                            QualType T, unsigned &Index,
                                            InitListExpr *StructuredList,
                                            unsigned &StructuredIndex) {
  int maxElements = 0;

  if (T->isArrayType())
    maxElements = numArrayElements(T);
  else if (T->isRecordType())
    maxElements = numStructUnionElements(T);
  else if (T->isVectorType())
    maxElements = T->getAs<VectorType>()->getNumElements();
  else
    llvm_unreachable("CheckImplicitInitList(): Illegal type");

  if (maxElements == 0) {
    if (!VerifyOnly)
      SemaRef.Diag(ParentIList->getInit(Index)->getLocStart(),
                   diag::err_implicit_empty_initializer);
    ++Index;
    hadError = true;
    return;
  }

  // Build a structured initializer list corresponding to this subobject.
  InitListExpr *StructuredSubobjectInitList
    = getStructuredSubobjectInit(ParentIList, Index, T, StructuredList,
                                 StructuredIndex,
          SourceRange(ParentIList->getInit(Index)->getLocStart(),
                      ParentIList->getSourceRange().getEnd()));
  unsigned StructuredSubobjectInitIndex = 0;

  // Check the element types and build the structural subobject.
  unsigned StartIndex = Index;
  CheckListElementTypes(Entity, ParentIList, T,
                        /*SubobjectIsDesignatorContext=*/false, Index,
                        StructuredSubobjectInitList,
                        StructuredSubobjectInitIndex);

  if (!VerifyOnly) {
    StructuredSubobjectInitList->setType(T);

    unsigned EndIndex = (Index == StartIndex? StartIndex : Index - 1);
    // Update the structured sub-object initializer so that it's ending
    // range corresponds with the end of the last initializer it used.
    if (EndIndex < ParentIList->getNumInits() &&
        ParentIList->getInit(EndIndex)) {
      SourceLocation EndLoc
        = ParentIList->getInit(EndIndex)->getSourceRange().getEnd();
      StructuredSubobjectInitList->setRBraceLoc(EndLoc);
    }

    // Complain about missing braces.
    if (T->isArrayType() || T->isRecordType()) {
      SemaRef.Diag(StructuredSubobjectInitList->getLocStart(),
                   diag::warn_missing_braces)
          << StructuredSubobjectInitList->getSourceRange()
          << FixItHint::CreateInsertion(
                 StructuredSubobjectInitList->getLocStart(), "{")
          << FixItHint::CreateInsertion(
                 SemaRef.getLocForEndOfToken(
                     StructuredSubobjectInitList->getLocEnd()),
                 "}");
    }
  }
}

/// Warn that \p Entity was of scalar type and was initialized by a
/// single-element braced initializer list.
static void warnBracedScalarInit(Sema &S, const InitializedEntity &Entity,
                                 SourceRange Braces) {
  // Don't warn during template instantiation. If the initialization was
  // non-dependent, we warned during the initial parse; otherwise, the
  // type might not be scalar in some uses of the template.
  if (S.inTemplateInstantiation())
    return;

  unsigned DiagID = 0;

  switch (Entity.getKind()) {
  case InitializedEntity::EK_VectorElement:
  case InitializedEntity::EK_ComplexElement:
  case InitializedEntity::EK_ArrayElement:
  case InitializedEntity::EK_Parameter:
  case InitializedEntity::EK_Parameter_CF_Audited:
  case InitializedEntity::EK_Result:
    // Extra braces here are suspicious.
    DiagID = diag::warn_braces_around_scalar_init;
    break;

  case InitializedEntity::EK_Member:
    // Warn on aggregate initialization but not on ctor init list or
    // default member initializer.
    if (Entity.getParent())
      DiagID = diag::warn_braces_around_scalar_init;
    break;

  case InitializedEntity::EK_Variable:
  case InitializedEntity::EK_LambdaCapture:
    // No warning, might be direct-list-initialization.
    // FIXME: Should we warn for copy-list-initialization in these cases?
    break;

  case InitializedEntity::EK_New:
  case InitializedEntity::EK_Temporary:
  case InitializedEntity::EK_CompoundLiteralInit:
    // No warning, braces are part of the syntax of the underlying construct.
    break;

  case InitializedEntity::EK_RelatedResult:
    // No warning, we already warned when initializing the result.
    break;

  case InitializedEntity::EK_Exception:
  case InitializedEntity::EK_Base:
  case InitializedEntity::EK_Delegating:
  case InitializedEntity::EK_BlockElement:
  case InitializedEntity::EK_LambdaToBlockConversionBlockElement:
  case InitializedEntity::EK_Binding:
    llvm_unreachable("unexpected braced scalar init");
  }

  if (DiagID) {
    S.Diag(Braces.getBegin(), DiagID)
      << Braces
      << FixItHint::CreateRemoval(Braces.getBegin())
      << FixItHint::CreateRemoval(Braces.getEnd());
  }
}

/// Check whether the initializer \p IList (that was written with explicit
/// braces) can be used to initialize an object of type \p T.
///
/// This also fills in \p StructuredList with the fully-braced, desugared
/// form of the initialization.
void InitListChecker::CheckExplicitInitList(const InitializedEntity &Entity,
                                            InitListExpr *IList, QualType &T,
                                            InitListExpr *StructuredList,
                                            bool TopLevelObject) {
  if (!VerifyOnly) {
    SyntacticToSemantic[IList] = StructuredList;
    StructuredList->setSyntacticForm(IList);
  }

  unsigned Index = 0, StructuredIndex = 0;
  CheckListElementTypes(Entity, IList, T, /*SubobjectIsDesignatorContext=*/true,
                        Index, StructuredList, StructuredIndex, TopLevelObject);
  if (!VerifyOnly) {
    QualType ExprTy = T;
    if (!ExprTy->isArrayType())
      ExprTy = ExprTy.getNonLValueExprType(SemaRef.Context);
    IList->setType(ExprTy);
    StructuredList->setType(ExprTy);
  }
  if (hadError)
    return;

  if (Index < IList->getNumInits()) {
    // We have leftover initializers
    if (VerifyOnly) {
      if (SemaRef.getLangOpts().CPlusPlus ||
          (SemaRef.getLangOpts().OpenCL &&
           IList->getType()->isVectorType())) {
        hadError = true;
      }
      return;
    }

    if (StructuredIndex == 1 &&
        IsStringInit(StructuredList->getInit(0), T, SemaRef.Context) ==
            SIF_None) {
      unsigned DK = diag::ext_excess_initializers_in_char_array_initializer;
      if (SemaRef.getLangOpts().CPlusPlus) {
        DK = diag::err_excess_initializers_in_char_array_initializer;
        hadError = true;
      }
      // Special-case
      SemaRef.Diag(IList->getInit(Index)->getLocStart(), DK)
        << IList->getInit(Index)->getSourceRange();
    } else if (!T->isIncompleteType()) {
      // Don't complain for incomplete types, since we'll get an error
      // elsewhere
      QualType CurrentObjectType = StructuredList->getType();
      int initKind =
        CurrentObjectType->isArrayType()? 0 :
        CurrentObjectType->isVectorType()? 1 :
        CurrentObjectType->isScalarType()? 2 :
        CurrentObjectType->isUnionType()? 3 :
        4;

      unsigned DK = diag::ext_excess_initializers;
      if (SemaRef.getLangOpts().CPlusPlus) {
        DK = diag::err_excess_initializers;
        hadError = true;
      }
      if (SemaRef.getLangOpts().OpenCL && initKind == 1) {
        DK = diag::err_excess_initializers;
        hadError = true;
      }

      SemaRef.Diag(IList->getInit(Index)->getLocStart(), DK)
        << initKind << IList->getInit(Index)->getSourceRange();
    }
  }

  if (!VerifyOnly && T->isScalarType() &&
      IList->getNumInits() == 1 && !isa<InitListExpr>(IList->getInit(0)))
    warnBracedScalarInit(SemaRef, Entity, IList->getSourceRange());
}

void InitListChecker::CheckListElementTypes(const InitializedEntity &Entity,
                                            InitListExpr *IList,
                                            QualType &DeclType,
                                            bool SubobjectIsDesignatorContext,
                                            unsigned &Index,
                                            InitListExpr *StructuredList,
                                            unsigned &StructuredIndex,
                                            bool TopLevelObject) {
  if (DeclType->isAnyComplexType() && SubobjectIsDesignatorContext) {
    // Explicitly braced initializer for complex type can be real+imaginary
    // parts.
    CheckComplexType(Entity, IList, DeclType, Index,
                     StructuredList, StructuredIndex);
  } else if (DeclType->isScalarType()) {
    CheckScalarType(Entity, IList, DeclType, Index,
                    StructuredList, StructuredIndex);
  } else if (DeclType->isVectorType()) {
    CheckVectorType(Entity, IList, DeclType, Index,
                    StructuredList, StructuredIndex);
  } else if (DeclType->isRecordType()) {
    assert(DeclType->isAggregateType() &&
           "non-aggregate records should be handed in CheckSubElementType");
    RecordDecl *RD = DeclType->getAs<RecordType>()->getDecl();
    auto Bases =
        CXXRecordDecl::base_class_range(CXXRecordDecl::base_class_iterator(),
                                        CXXRecordDecl::base_class_iterator());
    if (auto *CXXRD = dyn_cast<CXXRecordDecl>(RD))
      Bases = CXXRD->bases();
    CheckStructUnionTypes(Entity, IList, DeclType, Bases, RD->field_begin(),
                          SubobjectIsDesignatorContext, Index, StructuredList,
                          StructuredIndex, TopLevelObject);
  } else if (DeclType->isArrayType()) {
    llvm::APSInt Zero(
                    SemaRef.Context.getTypeSize(SemaRef.Context.getSizeType()),
                    false);
    CheckArrayType(Entity, IList, DeclType, Zero,
                   SubobjectIsDesignatorContext, Index,
                   StructuredList, StructuredIndex);
  } else if (DeclType->isVoidType() || DeclType->isFunctionType()) {
    // This type is invalid, issue a diagnostic.
    ++Index;
    if (!VerifyOnly)
      SemaRef.Diag(IList->getLocStart(), diag::err_illegal_initializer_type)
        << DeclType;
    hadError = true;
  } else if (DeclType->isReferenceType()) {
    CheckReferenceType(Entity, IList, DeclType, Index,
                       StructuredList, StructuredIndex);
  } else if (DeclType->isObjCObjectType()) {
    if (!VerifyOnly)
      SemaRef.Diag(IList->getLocStart(), diag::err_init_objc_class)
        << DeclType;
    hadError = true;
  } else {
    if (!VerifyOnly)
      SemaRef.Diag(IList->getLocStart(), diag::err_illegal_initializer_type)
        << DeclType;
    hadError = true;
  }
}

void InitListChecker::CheckSubElementType(const InitializedEntity &Entity,
                                          InitListExpr *IList,
                                          QualType ElemType,
                                          unsigned &Index,
                                          InitListExpr *StructuredList,
                                          unsigned &StructuredIndex) {
  Expr *expr = IList->getInit(Index);

  if (ElemType->isReferenceType())
    return CheckReferenceType(Entity, IList, ElemType, Index,
                              StructuredList, StructuredIndex);

  if (InitListExpr *SubInitList = dyn_cast<InitListExpr>(expr)) {
    if (SubInitList->getNumInits() == 1 &&
        IsStringInit(SubInitList->getInit(0), ElemType, SemaRef.Context) ==
        SIF_None) {
      expr = SubInitList->getInit(0);
    } else if (!SemaRef.getLangOpts().CPlusPlus) {
      InitListExpr *InnerStructuredList
        = getStructuredSubobjectInit(IList, Index, ElemType,
                                     StructuredList, StructuredIndex,
                                     SubInitList->getSourceRange(), true);
      CheckExplicitInitList(Entity, SubInitList, ElemType,
                            InnerStructuredList);

      if (!hadError && !VerifyOnly) {
        bool RequiresSecondPass = false;
        FillInEmptyInitializations(Entity, InnerStructuredList,
                                   RequiresSecondPass);
        if (RequiresSecondPass && !hadError)
          FillInEmptyInitializations(Entity, InnerStructuredList,
                                     RequiresSecondPass);
      }
      ++StructuredIndex;
      ++Index;
      return;
    }
    // C++ initialization is handled later.
  } else if (isa<ImplicitValueInitExpr>(expr)) {
    // This happens during template instantiation when we see an InitListExpr
    // that we've already checked once.
    assert(SemaRef.Context.hasSameType(expr->getType(), ElemType) &&
           "found implicit initialization for the wrong type");
    if (!VerifyOnly)
      UpdateStructuredListElement(StructuredList, StructuredIndex, expr);
    ++Index;
    return;
  }

  if (SemaRef.getLangOpts().CPlusPlus) {
    // C++ [dcl.init.aggr]p2:
    //   Each member is copy-initialized from the corresponding
    //   initializer-clause.

    // FIXME: Better EqualLoc?
    InitializationKind Kind =
      InitializationKind::CreateCopy(expr->getLocStart(), SourceLocation());
    InitializationSequence Seq(SemaRef, Entity, Kind, expr,
                               /*TopLevelOfInitList*/ true);

    // C++14 [dcl.init.aggr]p13:
    //   If the assignment-expression can initialize a member, the member is
    //   initialized. Otherwise [...] brace elision is assumed
    //
    // Brace elision is never performed if the element is not an
    // assignment-expression.
    if (Seq || isa<InitListExpr>(expr)) {
      if (!VerifyOnly) {
        ExprResult Result =
          Seq.Perform(SemaRef, Entity, Kind, expr);
        if (Result.isInvalid())
          hadError = true;

        UpdateStructuredListElement(StructuredList, StructuredIndex,
                                    Result.getAs<Expr>());
      } else if (!Seq)
        hadError = true;
      ++Index;
      return;
    }

    // Fall through for subaggregate initialization
  } else if (ElemType->isScalarType() || ElemType->isAtomicType()) {
    // FIXME: Need to handle atomic aggregate types with implicit init lists.
    return CheckScalarType(Entity, IList, ElemType, Index,
                           StructuredList, StructuredIndex);
  } else if (const ArrayType *arrayType =
                 SemaRef.Context.getAsArrayType(ElemType)) {
    // arrayType can be incomplete if we're initializing a flexible
    // array member.  There's nothing we can do with the completed
    // type here, though.

    if (IsStringInit(expr, arrayType, SemaRef.Context) == SIF_None) {
      if (!VerifyOnly) {
        CheckStringInit(expr, ElemType, arrayType, SemaRef);
        UpdateStructuredListElement(StructuredList, StructuredIndex, expr);
      }
      ++Index;
      return;
    }

    // Fall through for subaggregate initialization.

  } else {
    assert((ElemType->isRecordType() || ElemType->isVectorType() ||
            ElemType->isClkEventT()) && "Unexpected type");

    // C99 6.7.8p13:
    //
    //   The initializer for a structure or union object that has
    //   automatic storage duration shall be either an initializer
    //   list as described below, or a single expression that has
    //   compatible structure or union type. In the latter case, the
    //   initial value of the object, including unnamed members, is
    //   that of the expression.
    ExprResult ExprRes = expr;
    if (SemaRef.CheckSingleAssignmentConstraints(
            ElemType, ExprRes, !VerifyOnly) != Sema::Incompatible) {
      if (ExprRes.isInvalid())
        hadError = true;
      else {
        ExprRes = SemaRef.DefaultFunctionArrayLvalueConversion(ExprRes.get());
          if (ExprRes.isInvalid())
            hadError = true;
      }
      UpdateStructuredListElement(StructuredList, StructuredIndex,
                                  ExprRes.getAs<Expr>());
      ++Index;
      return;
    }
    ExprRes.get();
    // Fall through for subaggregate initialization
  }

  // C++ [dcl.init.aggr]p12:
  //
  //   [...] Otherwise, if the member is itself a non-empty
  //   subaggregate, brace elision is assumed and the initializer is
  //   considered for the initialization of the first member of
  //   the subaggregate.
  // OpenCL vector initializer is handled elsewhere.
  if ((!SemaRef.getLangOpts().OpenCL && ElemType->isVectorType()) ||
      ElemType->isAggregateType()) {
    CheckImplicitInitList(Entity, IList, ElemType, Index, StructuredList,
                          StructuredIndex);
    ++StructuredIndex;
  } else {
    if (!VerifyOnly) {
      // We cannot initialize this element, so let
      // PerformCopyInitialization produce the appropriate diagnostic.
      SemaRef.PerformCopyInitialization(Entity, SourceLocation(), expr,
                                        /*TopLevelOfInitList=*/true);
    }
    hadError = true;
    ++Index;
    ++StructuredIndex;
  }
}

void InitListChecker::CheckComplexType(const InitializedEntity &Entity,
                                       InitListExpr *IList, QualType DeclType,
                                       unsigned &Index,
                                       InitListExpr *StructuredList,
                                       unsigned &StructuredIndex) {
  assert(Index == 0 && "Index in explicit init list must be zero");

  // As an extension, clang supports complex initializers, which initialize
  // a complex number component-wise.  When an explicit initializer list for
  // a complex number contains two two initializers, this extension kicks in:
  // it exepcts the initializer list to contain two elements convertible to
  // the element type of the complex type. The first element initializes
  // the real part, and the second element intitializes the imaginary part.

  if (IList->getNumInits() != 2)
    return CheckScalarType(Entity, IList, DeclType, Index, StructuredList,
                           StructuredIndex);

  // This is an extension in C.  (The builtin _Complex type does not exist
  // in the C++ standard.)
  if (!SemaRef.getLangOpts().CPlusPlus && !VerifyOnly)
    SemaRef.Diag(IList->getLocStart(), diag::ext_complex_component_init)
      << IList->getSourceRange();

  // Initialize the complex number.
  QualType elementType = DeclType->getAs<ComplexType>()->getElementType();
  InitializedEntity ElementEntity =
    InitializedEntity::InitializeElement(SemaRef.Context, 0, Entity);

  for (unsigned i = 0; i < 2; ++i) {
    ElementEntity.setElementIndex(Index);
    CheckSubElementType(ElementEntity, IList, elementType, Index,
                        StructuredList, StructuredIndex);
  }
}

void InitListChecker::CheckScalarType(const InitializedEntity &Entity,
                                      InitListExpr *IList, QualType DeclType,
                                      unsigned &Index,
                                      InitListExpr *StructuredList,
                                      unsigned &StructuredIndex) {
  if (Index >= IList->getNumInits()) {
    if (!VerifyOnly)
      SemaRef.Diag(IList->getLocStart(),
                   SemaRef.getLangOpts().CPlusPlus11 ?
                     diag::warn_cxx98_compat_empty_scalar_initializer :
                     diag::err_empty_scalar_initializer)
        << IList->getSourceRange();
    hadError = !SemaRef.getLangOpts().CPlusPlus11;
    ++Index;
    ++StructuredIndex;
    return;
  }

  Expr *expr = IList->getInit(Index);
  if (InitListExpr *SubIList = dyn_cast<InitListExpr>(expr)) {
    // FIXME: This is invalid, and accepting it causes overload resolution
    // to pick the wrong overload in some corner cases.
    if (!VerifyOnly)
      SemaRef.Diag(SubIList->getLocStart(),
                   diag::ext_many_braces_around_scalar_init)
        << SubIList->getSourceRange();

    CheckScalarType(Entity, SubIList, DeclType, Index, StructuredList,
                    StructuredIndex);
    return;
  } else if (isa<DesignatedInitExpr>(expr)) {
    if (!VerifyOnly)
      SemaRef.Diag(expr->getLocStart(),
                   diag::err_designator_for_scalar_init)
        << DeclType << expr->getSourceRange();
    hadError = true;
    ++Index;
    ++StructuredIndex;
    return;
  }

  if (VerifyOnly) {
    if (!SemaRef.CanPerformCopyInitialization(Entity,expr))
      hadError = true;
    ++Index;
    return;
  }

  ExprResult Result =
    SemaRef.PerformCopyInitialization(Entity, expr->getLocStart(), expr,
                                      /*TopLevelOfInitList=*/true);

  Expr *ResultExpr = nullptr;

  if (Result.isInvalid())
    hadError = true; // types weren't compatible.
  else {
    ResultExpr = Result.getAs<Expr>();

    if (ResultExpr != expr) {
      // The type was promoted, update initializer list.
      IList->setInit(Index, ResultExpr);
    }
  }
  if (hadError)
    ++StructuredIndex;
  else
    UpdateStructuredListElement(StructuredList, StructuredIndex, ResultExpr);
  ++Index;
}

void InitListChecker::CheckReferenceType(const InitializedEntity &Entity,
                                         InitListExpr *IList, QualType DeclType,
                                         unsigned &Index,
                                         InitListExpr *StructuredList,
                                         unsigned &StructuredIndex) {
  if (Index >= IList->getNumInits()) {
    // FIXME: It would be wonderful if we could point at the actual member. In
    // general, it would be useful to pass location information down the stack,
    // so that we know the location (or decl) of the "current object" being
    // initialized.
    if (!VerifyOnly)
      SemaRef.Diag(IList->getLocStart(),
                    diag::err_init_reference_member_uninitialized)
        << DeclType
        << IList->getSourceRange();
    hadError = true;
    ++Index;
    ++StructuredIndex;
    return;
  }

  Expr *expr = IList->getInit(Index);
  if (isa<InitListExpr>(expr) && !SemaRef.getLangOpts().CPlusPlus11) {
    if (!VerifyOnly)
      SemaRef.Diag(IList->getLocStart(), diag::err_init_non_aggr_init_list)
        << DeclType << IList->getSourceRange();
    hadError = true;
    ++Index;
    ++StructuredIndex;
    return;
  }

  if (VerifyOnly) {
    if (!SemaRef.CanPerformCopyInitialization(Entity,expr))
      hadError = true;
    ++Index;
    return;
  }

  ExprResult Result =
      SemaRef.PerformCopyInitialization(Entity, expr->getLocStart(), expr,
                                        /*TopLevelOfInitList=*/true);

  if (Result.isInvalid())
    hadError = true;

  expr = Result.getAs<Expr>();
  IList->setInit(Index, expr);

  if (hadError)
    ++StructuredIndex;
  else
    UpdateStructuredListElement(StructuredList, StructuredIndex, expr);
  ++Index;
}

void InitListChecker::CheckVectorType(const InitializedEntity &Entity,
                                      InitListExpr *IList, QualType DeclType,
                                      unsigned &Index,
                                      InitListExpr *StructuredList,
                                      unsigned &StructuredIndex) {
  const VectorType *VT = DeclType->getAs<VectorType>();
  unsigned maxElements = VT->getNumElements();
  unsigned numEltsInit = 0;
  QualType elementType = VT->getElementType();

  if (Index >= IList->getNumInits()) {
    // Make sure the element type can be value-initialized.
    if (VerifyOnly)
      CheckEmptyInitializable(
          InitializedEntity::InitializeElement(SemaRef.Context, 0, Entity),
          IList->getLocEnd());
    return;
  }

  if (!SemaRef.getLangOpts().OpenCL) {
    // If the initializing element is a vector, try to copy-initialize
    // instead of breaking it apart (which is doomed to failure anyway).
    Expr *Init = IList->getInit(Index);
    if (!isa<InitListExpr>(Init) && Init->getType()->isVectorType()) {
      if (VerifyOnly) {
        if (!SemaRef.CanPerformCopyInitialization(Entity, Init))
          hadError = true;
        ++Index;
        return;
      }

  ExprResult Result =
      SemaRef.PerformCopyInitialization(Entity, Init->getLocStart(), Init,
                                        /*TopLevelOfInitList=*/true);

      Expr *ResultExpr = nullptr;
      if (Result.isInvalid())
        hadError = true; // types weren't compatible.
      else {
        ResultExpr = Result.getAs<Expr>();

        if (ResultExpr != Init) {
          // The type was promoted, update initializer list.
          IList->setInit(Index, ResultExpr);
        }
      }
      if (hadError)
        ++StructuredIndex;
      else
        UpdateStructuredListElement(StructuredList, StructuredIndex,
                                    ResultExpr);
      ++Index;
      return;
    }

    InitializedEntity ElementEntity =
      InitializedEntity::InitializeElement(SemaRef.Context, 0, Entity);

    for (unsigned i = 0; i < maxElements; ++i, ++numEltsInit) {
      // Don't attempt to go past the end of the init list
      if (Index >= IList->getNumInits()) {
        if (VerifyOnly)
          CheckEmptyInitializable(ElementEntity, IList->getLocEnd());
        break;
      }

      ElementEntity.setElementIndex(Index);
      CheckSubElementType(ElementEntity, IList, elementType, Index,
                          StructuredList, StructuredIndex);
    }

    if (VerifyOnly)
      return;

    bool isBigEndian = SemaRef.Context.getTargetInfo().isBigEndian();
    const VectorType *T = Entity.getType()->getAs<VectorType>();
    if (isBigEndian && (T->getVectorKind() == VectorType::NeonVector ||
                        T->getVectorKind() == VectorType::NeonPolyVector)) {
      // The ability to use vector initializer lists is a GNU vector extension
      // and is unrelated to the NEON intrinsics in arm_neon.h. On little
      // endian machines it works fine, however on big endian machines it 
      // exhibits surprising behaviour:
      //
      //   uint32x2_t x = {42, 64};
      //   return vget_lane_u32(x, 0); // Will return 64.
      //
      // Because of this, explicitly call out that it is non-portable.
      //
      SemaRef.Diag(IList->getLocStart(),
                   diag::warn_neon_vector_initializer_non_portable);

      const char *typeCode;
      unsigned typeSize = SemaRef.Context.getTypeSize(elementType);

      if (elementType->isFloatingType())
        typeCode = "f";
      else if (elementType->isSignedIntegerType())
        typeCode = "s";
      else if (elementType->isUnsignedIntegerType())
        typeCode = "u";
      else
        llvm_unreachable("Invalid element type!");

      SemaRef.Diag(IList->getLocStart(),
                   SemaRef.Context.getTypeSize(VT) > 64 ?
                   diag::note_neon_vector_initializer_non_portable_q :
                   diag::note_neon_vector_initializer_non_portable)
        << typeCode << typeSize;
    }

    return;
  }

  InitializedEntity ElementEntity =
    InitializedEntity::InitializeElement(SemaRef.Context, 0, Entity);

  // OpenCL initializers allows vectors to be constructed from vectors.
  for (unsigned i = 0; i < maxElements; ++i) {
    // Don't attempt to go past the end of the init list
    if (Index >= IList->getNumInits())
      break;

    ElementEntity.setElementIndex(Index);

    QualType IType = IList->getInit(Index)->getType();
    if (!IType->isVectorType()) {
      CheckSubElementType(ElementEntity, IList, elementType, Index,
                          StructuredList, StructuredIndex);
      ++numEltsInit;
    } else {
      QualType VecType;
      const VectorType *IVT = IType->getAs<VectorType>();
      unsigned numIElts = IVT->getNumElements();

      if (IType->isExtVectorType())
        VecType = SemaRef.Context.getExtVectorType(elementType, numIElts);
      else
        VecType = SemaRef.Context.getVectorType(elementType, numIElts,
                                                IVT->getVectorKind());
      CheckSubElementType(ElementEntity, IList, VecType, Index,
                          StructuredList, StructuredIndex);
      numEltsInit += numIElts;
    }
  }

  // OpenCL requires all elements to be initialized.
  if (numEltsInit != maxElements) {
    if (!VerifyOnly)
      SemaRef.Diag(IList->getLocStart(),
                   diag::err_vector_incorrect_num_initializers)
        << (numEltsInit < maxElements) << maxElements << numEltsInit;
    hadError = true;
  }
}

void InitListChecker::CheckArrayType(const InitializedEntity &Entity,
                                     InitListExpr *IList, QualType &DeclType,
                                     llvm::APSInt elementIndex,
                                     bool SubobjectIsDesignatorContext,
                                     unsigned &Index,
                                     InitListExpr *StructuredList,
                                     unsigned &StructuredIndex) {
  const ArrayType *arrayType = SemaRef.Context.getAsArrayType(DeclType);

  // Check for the special-case of initializing an array with a string.
  if (Index < IList->getNumInits()) {
    if (IsStringInit(IList->getInit(Index), arrayType, SemaRef.Context) ==
        SIF_None) {
      // We place the string literal directly into the resulting
      // initializer list. This is the only place where the structure
      // of the structured initializer list doesn't match exactly,
      // because doing so would involve allocating one character
      // constant for each string.
      if (!VerifyOnly) {
        CheckStringInit(IList->getInit(Index), DeclType, arrayType, SemaRef);
        UpdateStructuredListElement(StructuredList, StructuredIndex,
                                    IList->getInit(Index));
        StructuredList->resizeInits(SemaRef.Context, StructuredIndex);
      }
      ++Index;
      return;
    }
  }
  if (const VariableArrayType *VAT = dyn_cast<VariableArrayType>(arrayType)) {
    // Check for VLAs; in standard C it would be possible to check this
    // earlier, but I don't know where clang accepts VLAs (gcc accepts
    // them in all sorts of strange places).
    if (!VerifyOnly)
      SemaRef.Diag(VAT->getSizeExpr()->getLocStart(),
                    diag::err_variable_object_no_init)
        << VAT->getSizeExpr()->getSourceRange();
    hadError = true;
    ++Index;
    ++StructuredIndex;
    return;
  }

  // We might know the maximum number of elements in advance.
  llvm::APSInt maxElements(elementIndex.getBitWidth(),
                           elementIndex.isUnsigned());
  bool maxElementsKnown = false;
  if (const ConstantArrayType *CAT = dyn_cast<ConstantArrayType>(arrayType)) {
    maxElements = CAT->getSize();
    elementIndex = elementIndex.extOrTrunc(maxElements.getBitWidth());
    elementIndex.setIsUnsigned(maxElements.isUnsigned());
    maxElementsKnown = true;
  }

  QualType elementType = arrayType->getElementType();
  while (Index < IList->getNumInits()) {
    Expr *Init = IList->getInit(Index);
    if (DesignatedInitExpr *DIE = dyn_cast<DesignatedInitExpr>(Init)) {
      // If we're not the subobject that matches up with the '{' for
      // the designator, we shouldn't be handling the
      // designator. Return immediately.
      if (!SubobjectIsDesignatorContext)
        return;

      // Handle this designated initializer. elementIndex will be
      // updated to be the next array element we'll initialize.
      if (CheckDesignatedInitializer(Entity, IList, DIE, 0,
                                     DeclType, nullptr, &elementIndex, Index,
                                     StructuredList, StructuredIndex, true,
                                     false)) {
        hadError = true;
        continue;
      }

      if (elementIndex.getBitWidth() > maxElements.getBitWidth())
        maxElements = maxElements.extend(elementIndex.getBitWidth());
      else if (elementIndex.getBitWidth() < maxElements.getBitWidth())
        elementIndex = elementIndex.extend(maxElements.getBitWidth());
      elementIndex.setIsUnsigned(maxElements.isUnsigned());

      // If the array is of incomplete type, keep track of the number of
      // elements in the initializer.
      if (!maxElementsKnown && elementIndex > maxElements)
        maxElements = elementIndex;

      continue;
    }

    // If we know the maximum number of elements, and we've already
    // hit it, stop consuming elements in the initializer list.
    if (maxElementsKnown && elementIndex == maxElements)
      break;

    InitializedEntity ElementEntity =
      InitializedEntity::InitializeElement(SemaRef.Context, StructuredIndex,
                                           Entity);
    // Check this element.
    CheckSubElementType(ElementEntity, IList, elementType, Index,
                        StructuredList, StructuredIndex);
    ++elementIndex;

    // If the array is of incomplete type, keep track of the number of
    // elements in the initializer.
    if (!maxElementsKnown && elementIndex > maxElements)
      maxElements = elementIndex;
  }
  if (!hadError && DeclType->isIncompleteArrayType() && !VerifyOnly) {
    // If this is an incomplete array type, the actual type needs to
    // be calculated here.
    llvm::APSInt Zero(maxElements.getBitWidth(), maxElements.isUnsigned());
    if (maxElements == Zero && !Entity.isVariableLengthArrayNew()) {
      // Sizing an array implicitly to zero is not allowed by ISO C,
      // but is supported by GNU.
      SemaRef.Diag(IList->getLocStart(),
                    diag::ext_typecheck_zero_array_size);
    }

    DeclType = SemaRef.Context.getConstantArrayType(elementType, maxElements,
                                                     ArrayType::Normal, 0);
  }
  if (!hadError && VerifyOnly) {
    // If there are any members of the array that get value-initialized, check
    // that is possible. That happens if we know the bound and don't have
    // enough elements, or if we're performing an array new with an unknown
    // bound.
    // FIXME: This needs to detect holes left by designated initializers too.
    if ((maxElementsKnown && elementIndex < maxElements) ||
        Entity.isVariableLengthArrayNew())
      CheckEmptyInitializable(InitializedEntity::InitializeElement(
                                                  SemaRef.Context, 0, Entity),
                              IList->getLocEnd());
  }
}

bool InitListChecker::CheckFlexibleArrayInit(const InitializedEntity &Entity,
                                             Expr *InitExpr,
                                             FieldDecl *Field,
                                             bool TopLevelObject) {
  // Handle GNU flexible array initializers.
  unsigned FlexArrayDiag;
  if (isa<InitListExpr>(InitExpr) &&
      cast<InitListExpr>(InitExpr)->getNumInits() == 0) {
    // Empty flexible array init always allowed as an extension
    FlexArrayDiag = diag::ext_flexible_array_init;
  } else if (SemaRef.getLangOpts().CPlusPlus) {
    // Disallow flexible array init in C++; it is not required for gcc
    // compatibility, and it needs work to IRGen correctly in general.
    FlexArrayDiag = diag::err_flexible_array_init;
  } else if (!TopLevelObject) {
    // Disallow flexible array init on non-top-level object
    FlexArrayDiag = diag::err_flexible_array_init;
  } else if (Entity.getKind() != InitializedEntity::EK_Variable) {
    // Disallow flexible array init on anything which is not a variable.
    FlexArrayDiag = diag::err_flexible_array_init;
  } else if (cast<VarDecl>(Entity.getDecl())->hasLocalStorage()) {
    // Disallow flexible array init on local variables.
    FlexArrayDiag = diag::err_flexible_array_init;
  } else {
    // Allow other cases.
    FlexArrayDiag = diag::ext_flexible_array_init;
  }

  if (!VerifyOnly) {
    SemaRef.Diag(InitExpr->getLocStart(),
                 FlexArrayDiag)
      << InitExpr->getLocStart();
    SemaRef.Diag(Field->getLocation(), diag::note_flexible_array_member)
      << Field;
  }

  return FlexArrayDiag != diag::ext_flexible_array_init;
}

void InitListChecker::CheckStructUnionTypes(
    const InitializedEntity &Entity, InitListExpr *IList, QualType DeclType,
    CXXRecordDecl::base_class_range Bases, RecordDecl::field_iterator Field,
    bool SubobjectIsDesignatorContext, unsigned &Index,
    InitListExpr *StructuredList, unsigned &StructuredIndex,
    bool TopLevelObject) {
  RecordDecl *structDecl = DeclType->getAs<RecordType>()->getDecl();

  // If the record is invalid, some of it's members are invalid. To avoid
  // confusion, we forgo checking the intializer for the entire record.
  if (structDecl->isInvalidDecl()) {
    // Assume it was supposed to consume a single initializer.
    ++Index;
    hadError = true;
    return;
  }

  if (DeclType->isUnionType() && IList->getNumInits() == 0) {
    RecordDecl *RD = DeclType->getAs<RecordType>()->getDecl();

    // If there's a default initializer, use it.
    if (isa<CXXRecordDecl>(RD) && cast<CXXRecordDecl>(RD)->hasInClassInitializer()) {
      if (VerifyOnly)
        return;
      for (RecordDecl::field_iterator FieldEnd = RD->field_end();
           Field != FieldEnd; ++Field) {
        if (Field->hasInClassInitializer()) {
          StructuredList->setInitializedFieldInUnion(*Field);
          // FIXME: Actually build a CXXDefaultInitExpr?
          return;
        }
      }
    }

    // Value-initialize the first member of the union that isn't an unnamed
    // bitfield.
    for (RecordDecl::field_iterator FieldEnd = RD->field_end();
         Field != FieldEnd; ++Field) {
      if (!Field->isUnnamedBitfield()) {
        if (VerifyOnly)
          CheckEmptyInitializable(
              InitializedEntity::InitializeMember(*Field, &Entity),
              IList->getLocEnd());
        else
          StructuredList->setInitializedFieldInUnion(*Field);
        break;
      }
    }
    return;
  }

  bool InitializedSomething = false;

  // If we have any base classes, they are initialized prior to the fields.
  for (auto &Base : Bases) {
    Expr *Init = Index < IList->getNumInits() ? IList->getInit(Index) : nullptr;
    SourceLocation InitLoc = Init ? Init->getLocStart() : IList->getLocEnd();

    // Designated inits always initialize fields, so if we see one, all
    // remaining base classes have no explicit initializer.
    if (Init && isa<DesignatedInitExpr>(Init))
      Init = nullptr;

    InitializedEntity BaseEntity = InitializedEntity::InitializeBase(
        SemaRef.Context, &Base, false, &Entity);
    if (Init) {
      CheckSubElementType(BaseEntity, IList, Base.getType(), Index,
                          StructuredList, StructuredIndex);
      InitializedSomething = true;
    } else if (VerifyOnly) {
      CheckEmptyInitializable(BaseEntity, InitLoc);
    }
  }

  // If structDecl is a forward declaration, this loop won't do
  // anything except look at designated initializers; That's okay,
  // because an error should get printed out elsewhere. It might be
  // worthwhile to skip over the rest of the initializer, though.
  RecordDecl *RD = DeclType->getAs<RecordType>()->getDecl();
  RecordDecl::field_iterator FieldEnd = RD->field_end();
  bool CheckForMissingFields = true;
  while (Index < IList->getNumInits()) {
    Expr *Init = IList->getInit(Index);

    if (DesignatedInitExpr *DIE = dyn_cast<DesignatedInitExpr>(Init)) {
      // If we're not the subobject that matches up with the '{' for
      // the designator, we shouldn't be handling the
      // designator. Return immediately.
      if (!SubobjectIsDesignatorContext)
        return;

      // Handle this designated initializer. Field will be updated to
      // the next field that we'll be initializing.
      if (CheckDesignatedInitializer(Entity, IList, DIE, 0,
                                     DeclType, &Field, nullptr, Index,
                                     StructuredList, StructuredIndex,
                                     true, TopLevelObject))
        hadError = true;

      InitializedSomething = true;

      // Disable check for missing fields when designators are used.
      // This matches gcc behaviour.
      CheckForMissingFields = false;
      continue;
    }

    if (Field == FieldEnd) {
      // We've run out of fields. We're done.
      break;
    }

    // We've already initialized a member of a union. We're done.
    if (InitializedSomething && DeclType->isUnionType())
      break;

    // If we've hit the flexible array member at the end, we're done.
    if (Field->getType()->isIncompleteArrayType())
      break;

    if (Field->isUnnamedBitfield()) {
      // Don't initialize unnamed bitfields, e.g. "int : 20;"
      ++Field;
      continue;
    }

    // Make sure we can use this declaration.
    bool InvalidUse;
    if (VerifyOnly)
      InvalidUse = !SemaRef.CanUseDecl(*Field, TreatUnavailableAsInvalid);
    else
      InvalidUse = SemaRef.DiagnoseUseOfDecl(*Field,
                                          IList->getInit(Index)->getLocStart());
    if (InvalidUse) {
      ++Index;
      ++Field;
      hadError = true;
      continue;
    }

    InitializedEntity MemberEntity =
      InitializedEntity::InitializeMember(*Field, &Entity);
    CheckSubElementType(MemberEntity, IList, Field->getType(), Index,
                        StructuredList, StructuredIndex);
    InitializedSomething = true;

    if (DeclType->isUnionType() && !VerifyOnly) {
      // Initialize the first field within the union.
      StructuredList->setInitializedFieldInUnion(*Field);
    }

    ++Field;
  }

  // Emit warnings for missing struct field initializers.
  if (!VerifyOnly && InitializedSomething && CheckForMissingFields &&
      Field != FieldEnd && !Field->getType()->isIncompleteArrayType() &&
      !DeclType->isUnionType()) {
    // It is possible we have one or more unnamed bitfields remaining.
    // Find first (if any) named field and emit warning.
    for (RecordDecl::field_iterator it = Field, end = RD->field_end();
         it != end; ++it) {
      if (!it->isUnnamedBitfield() && !it->hasInClassInitializer()) {
        SemaRef.Diag(IList->getSourceRange().getEnd(),
                     diag::warn_missing_field_initializers) << *it;
        break;
      }
    }
  }

  // Check that any remaining fields can be value-initialized.
  if (VerifyOnly && Field != FieldEnd && !DeclType->isUnionType() &&
      !Field->getType()->isIncompleteArrayType()) {
    // FIXME: Should check for holes left by designated initializers too.
    for (; Field != FieldEnd && !hadError; ++Field) {
      if (!Field->isUnnamedBitfield() && !Field->hasInClassInitializer())
        CheckEmptyInitializable(
            InitializedEntity::InitializeMember(*Field, &Entity),
            IList->getLocEnd());
    }
  }

  if (Field == FieldEnd || !Field->getType()->isIncompleteArrayType() ||
      Index >= IList->getNumInits())
    return;

  if (CheckFlexibleArrayInit(Entity, IList->getInit(Index), *Field,
                             TopLevelObject)) {
    hadError = true;
    ++Index;
    return;
  }

  InitializedEntity MemberEntity =
    InitializedEntity::InitializeMember(*Field, &Entity);

  if (isa<InitListExpr>(IList->getInit(Index)))
    CheckSubElementType(MemberEntity, IList, Field->getType(), Index,
                        StructuredList, StructuredIndex);
  else
    CheckImplicitInitList(MemberEntity, IList, Field->getType(), Index,
                          StructuredList, StructuredIndex);
}

/// \brief Expand a field designator that refers to a member of an
/// anonymous struct or union into a series of field designators that
/// refers to the field within the appropriate subobject.
///
static void ExpandAnonymousFieldDesignator(Sema &SemaRef,
                                           DesignatedInitExpr *DIE,
                                           unsigned DesigIdx,
                                           IndirectFieldDecl *IndirectField) {
  typedef DesignatedInitExpr::Designator Designator;

  // Build the replacement designators.
  SmallVector<Designator, 4> Replacements;
  for (IndirectFieldDecl::chain_iterator PI = IndirectField->chain_begin(),
       PE = IndirectField->chain_end(); PI != PE; ++PI) {
    if (PI + 1 == PE)
      Replacements.push_back(Designator((IdentifierInfo *)nullptr,
                                    DIE->getDesignator(DesigIdx)->getDotLoc(),
                                DIE->getDesignator(DesigIdx)->getFieldLoc()));
    else
      Replacements.push_back(Designator((IdentifierInfo *)nullptr,
                                        SourceLocation(), SourceLocation()));
    assert(isa<FieldDecl>(*PI));
    Replacements.back().setField(cast<FieldDecl>(*PI));
  }

  // Expand the current designator into the set of replacement
  // designators, so we have a full subobject path down to where the
  // member of the anonymous struct/union is actually stored.
  DIE->ExpandDesignator(SemaRef.Context, DesigIdx, &Replacements[0],
                        &Replacements[0] + Replacements.size());
}

static DesignatedInitExpr *CloneDesignatedInitExpr(Sema &SemaRef,
                                                   DesignatedInitExpr *DIE) {
  unsigned NumIndexExprs = DIE->getNumSubExprs() - 1;
  SmallVector<Expr*, 4> IndexExprs(NumIndexExprs);
  for (unsigned I = 0; I < NumIndexExprs; ++I)
    IndexExprs[I] = DIE->getSubExpr(I + 1);
  return DesignatedInitExpr::Create(SemaRef.Context, DIE->designators(),
                                    IndexExprs,
                                    DIE->getEqualOrColonLoc(),
                                    DIE->usesGNUSyntax(), DIE->getInit());
}

namespace {

// Callback to only accept typo corrections that are for field members of
// the given struct or union.
class FieldInitializerValidatorCCC : public CorrectionCandidateCallback {
 public:
  explicit FieldInitializerValidatorCCC(RecordDecl *RD)
      : Record(RD) {}

  bool ValidateCandidate(const TypoCorrection &candidate) override {
    FieldDecl *FD = candidate.getCorrectionDeclAs<FieldDecl>();
    return FD && FD->getDeclContext()->getRedeclContext()->Equals(Record);
  }

 private:
  RecordDecl *Record;
};

} // end anonymous namespace

/// @brief Check the well-formedness of a C99 designated initializer.
///
/// Determines whether the designated initializer @p DIE, which
/// resides at the given @p Index within the initializer list @p
/// IList, is well-formed for a current object of type @p DeclType
/// (C99 6.7.8). The actual subobject that this designator refers to
/// within the current subobject is returned in either
/// @p NextField or @p NextElementIndex (whichever is appropriate).
///
/// @param IList  The initializer list in which this designated
/// initializer occurs.
///
/// @param DIE The designated initializer expression.
///
/// @param DesigIdx  The index of the current designator.
///
/// @param CurrentObjectType The type of the "current object" (C99 6.7.8p17),
/// into which the designation in @p DIE should refer.
///
/// @param NextField  If non-NULL and the first designator in @p DIE is
/// a field, this will be set to the field declaration corresponding
/// to the field named by the designator.
///
/// @param NextElementIndex  If non-NULL and the first designator in @p
/// DIE is an array designator or GNU array-range designator, this
/// will be set to the last index initialized by this designator.
///
/// @param Index  Index into @p IList where the designated initializer
/// @p DIE occurs.
///
/// @param StructuredList  The initializer list expression that
/// describes all of the subobject initializers in the order they'll
/// actually be initialized.
///
/// @returns true if there was an error, false otherwise.
bool
InitListChecker::CheckDesignatedInitializer(const InitializedEntity &Entity,
                                            InitListExpr *IList,
                                            DesignatedInitExpr *DIE,
                                            unsigned DesigIdx,
                                            QualType &CurrentObjectType,
                                          RecordDecl::field_iterator *NextField,
                                            llvm::APSInt *NextElementIndex,
                                            unsigned &Index,
                                            InitListExpr *StructuredList,
                                            unsigned &StructuredIndex,
                                            bool FinishSubobjectInit,
                                            bool TopLevelObject) {
  if (DesigIdx == DIE->size()) {
    // Check the actual initialization for the designated object type.
    bool prevHadError = hadError;

    // Temporarily remove the designator expression from the
    // initializer list that the child calls see, so that we don't try
    // to re-process the designator.
    unsigned OldIndex = Index;
    IList->setInit(OldIndex, DIE->getInit());

    CheckSubElementType(Entity, IList, CurrentObjectType, Index,
                        StructuredList, StructuredIndex);

    // Restore the designated initializer expression in the syntactic
    // form of the initializer list.
    if (IList->getInit(OldIndex) != DIE->getInit())
      DIE->setInit(IList->getInit(OldIndex));
    IList->setInit(OldIndex, DIE);

    return hadError && !prevHadError;
  }

  DesignatedInitExpr::Designator *D = DIE->getDesignator(DesigIdx);
  bool IsFirstDesignator = (DesigIdx == 0);
  if (!VerifyOnly) {
    assert((IsFirstDesignator || StructuredList) &&
           "Need a non-designated initializer list to start from");

    // Determine the structural initializer list that corresponds to the
    // current subobject.
    if (IsFirstDesignator)
      StructuredList = SyntacticToSemantic.lookup(IList);
    else {
      Expr *ExistingInit = StructuredIndex < StructuredList->getNumInits() ?
          StructuredList->getInit(StructuredIndex) : nullptr;
      if (!ExistingInit && StructuredList->hasArrayFiller())
        ExistingInit = StructuredList->getArrayFiller();

      if (!ExistingInit)
        StructuredList =
          getStructuredSubobjectInit(IList, Index, CurrentObjectType,
                                     StructuredList, StructuredIndex,
                                     SourceRange(D->getLocStart(),
                                                 DIE->getLocEnd()));
      else if (InitListExpr *Result = dyn_cast<InitListExpr>(ExistingInit))
        StructuredList = Result;
      else {
        if (DesignatedInitUpdateExpr *E =
                dyn_cast<DesignatedInitUpdateExpr>(ExistingInit))
          StructuredList = E->getUpdater();
        else {
          DesignatedInitUpdateExpr *DIUE =
              new (SemaRef.Context) DesignatedInitUpdateExpr(SemaRef.Context,
                                        D->getLocStart(), ExistingInit,
                                        DIE->getLocEnd());
          StructuredList->updateInit(SemaRef.Context, StructuredIndex, DIUE);
          StructuredList = DIUE->getUpdater();
        }

        // We need to check on source range validity because the previous
        // initializer does not have to be an explicit initializer. e.g.,
        //
        // struct P { int a, b; };
        // struct PP { struct P p } l = { { .a = 2 }, .p.b = 3 };
        //
        // There is an overwrite taking place because the first braced initializer
        // list "{ .a = 2 }" already provides value for .p.b (which is zero).
        if (ExistingInit->getSourceRange().isValid()) {
          // We are creating an initializer list that initializes the
          // subobjects of the current object, but there was already an
          // initialization that completely initialized the current
          // subobject, e.g., by a compound literal:
          //
          // struct X { int a, b; };
          // struct X xs[] = { [0] = (struct X) { 1, 2 }, [0].b = 3 };
          //
          // Here, xs[0].a == 0 and xs[0].b == 3, since the second,
          // designated initializer re-initializes the whole
          // subobject [0], overwriting previous initializers.
          SemaRef.Diag(D->getLocStart(),
                       diag::warn_subobject_initializer_overrides)
            << SourceRange(D->getLocStart(), DIE->getLocEnd());
  
          SemaRef.Diag(ExistingInit->getLocStart(),
                       diag::note_previous_initializer)
            << /*FIXME:has side effects=*/0
            << ExistingInit->getSourceRange();
        }
      }
    }
    assert(StructuredList && "Expected a structured initializer list");
  }

  if (D->isFieldDesignator()) {
    // C99 6.7.8p7:
    //
    //   If a designator has the form
    //
    //      . identifier
    //
    //   then the current object (defined below) shall have
    //   structure or union type and the identifier shall be the
    //   name of a member of that type.
    const RecordType *RT = CurrentObjectType->getAs<RecordType>();
    if (!RT) {
      SourceLocation Loc = D->getDotLoc();
      if (Loc.isInvalid())
        Loc = D->getFieldLoc();
      if (!VerifyOnly)
        SemaRef.Diag(Loc, diag::err_field_designator_non_aggr)
          << SemaRef.getLangOpts().CPlusPlus << CurrentObjectType;
      ++Index;
      return true;
    }

    FieldDecl *KnownField = D->getField();
    if (!KnownField) {
      IdentifierInfo *FieldName = D->getFieldName();
      DeclContext::lookup_result Lookup = RT->getDecl()->lookup(FieldName);
      for (NamedDecl *ND : Lookup) {
        if (auto *FD = dyn_cast<FieldDecl>(ND)) {
          KnownField = FD;
          break;
        }
        if (auto *IFD = dyn_cast<IndirectFieldDecl>(ND)) {
          // In verify mode, don't modify the original.
          if (VerifyOnly)
            DIE = CloneDesignatedInitExpr(SemaRef, DIE);
          ExpandAnonymousFieldDesignator(SemaRef, DIE, DesigIdx, IFD);
          D = DIE->getDesignator(DesigIdx);
          KnownField = cast<FieldDecl>(*IFD->chain_begin());
          break;
        }
      }
      if (!KnownField) {
        if (VerifyOnly) {
          ++Index;
          return true;  // No typo correction when just trying this out.
        }

        // Name lookup found something, but it wasn't a field.
        if (!Lookup.empty()) {
          SemaRef.Diag(D->getFieldLoc(), diag::err_field_designator_nonfield)
            << FieldName;
          SemaRef.Diag(Lookup.front()->getLocation(),
                       diag::note_field_designator_found);
          ++Index;
          return true;
        }

        // Name lookup didn't find anything.
        // Determine whether this was a typo for another field name.
        if (TypoCorrection Corrected = SemaRef.CorrectTypo(
                DeclarationNameInfo(FieldName, D->getFieldLoc()),
                Sema::LookupMemberName, /*Scope=*/nullptr, /*SS=*/nullptr,
                llvm::make_unique<FieldInitializerValidatorCCC>(RT->getDecl()),
                Sema::CTK_ErrorRecovery, RT->getDecl())) {
          SemaRef.diagnoseTypo(
              Corrected,
              SemaRef.PDiag(diag::err_field_designator_unknown_suggest)
                << FieldName << CurrentObjectType);
          KnownField = Corrected.getCorrectionDeclAs<FieldDecl>();
          hadError = true;
        } else {
          // Typo correction didn't find anything.
          SemaRef.Diag(D->getFieldLoc(), diag::err_field_designator_unknown)
            << FieldName << CurrentObjectType;
          ++Index;
          return true;
        }
      }
    }

    unsigned FieldIndex = 0;

    if (auto *CXXRD = dyn_cast<CXXRecordDecl>(RT->getDecl()))
      FieldIndex = CXXRD->getNumBases();

    for (auto *FI : RT->getDecl()->fields()) {
      if (FI->isUnnamedBitfield())
        continue;
      if (declaresSameEntity(KnownField, FI)) {
        KnownField = FI;
        break;
      }
      ++FieldIndex;
    }

    RecordDecl::field_iterator Field =
        RecordDecl::field_iterator(DeclContext::decl_iterator(KnownField));

    // All of the fields of a union are located at the same place in
    // the initializer list.
    if (RT->getDecl()->isUnion()) {
      FieldIndex = 0;
      if (!VerifyOnly) {
        FieldDecl *CurrentField = StructuredList->getInitializedFieldInUnion();
        if (CurrentField && !declaresSameEntity(CurrentField, *Field)) {
          assert(StructuredList->getNumInits() == 1
                 && "A union should never have more than one initializer!");

          Expr *ExistingInit = StructuredList->getInit(0);
          if (ExistingInit) {
            // We're about to throw away an initializer, emit warning.
            SemaRef.Diag(D->getFieldLoc(),
                         diag::warn_initializer_overrides)
              << D->getSourceRange();
            SemaRef.Diag(ExistingInit->getLocStart(),
                         diag::note_previous_initializer)
              << /*FIXME:has side effects=*/0
              << ExistingInit->getSourceRange();
          }

          // remove existing initializer
          StructuredList->resizeInits(SemaRef.Context, 0);
          StructuredList->setInitializedFieldInUnion(nullptr);
        }

        StructuredList->setInitializedFieldInUnion(*Field);
      }
    }

    // Make sure we can use this declaration.
    bool InvalidUse;
    if (VerifyOnly)
      InvalidUse = !SemaRef.CanUseDecl(*Field, TreatUnavailableAsInvalid);
    else
      InvalidUse = SemaRef.DiagnoseUseOfDecl(*Field, D->getFieldLoc());
    if (InvalidUse) {
      ++Index;
      return true;
    }

    if (!VerifyOnly) {
      // Update the designator with the field declaration.
      D->setField(*Field);

      // Make sure that our non-designated initializer list has space
      // for a subobject corresponding to this field.
      if (FieldIndex >= StructuredList->getNumInits())
        StructuredList->resizeInits(SemaRef.Context, FieldIndex + 1);
    }

    // This designator names a flexible array member.
    if (Field->getType()->isIncompleteArrayType()) {
      bool Invalid = false;
      if ((DesigIdx + 1) != DIE->size()) {
        // We can't designate an object within the flexible array
        // member (because GCC doesn't allow it).
        if (!VerifyOnly) {
          DesignatedInitExpr::Designator *NextD
            = DIE->getDesignator(DesigIdx + 1);
          SemaRef.Diag(NextD->getLocStart(),
                        diag::err_designator_into_flexible_array_member)
            << SourceRange(NextD->getLocStart(),
                           DIE->getLocEnd());
          SemaRef.Diag(Field->getLocation(), diag::note_flexible_array_member)
            << *Field;
        }
        Invalid = true;
      }

      if (!hadError && !isa<InitListExpr>(DIE->getInit()) &&
          !isa<StringLiteral>(DIE->getInit())) {
        // The initializer is not an initializer list.
        if (!VerifyOnly) {
          SemaRef.Diag(DIE->getInit()->getLocStart(),
                        diag::err_flexible_array_init_needs_braces)
            << DIE->getInit()->getSourceRange();
          SemaRef.Diag(Field->getLocation(), diag::note_flexible_array_member)
            << *Field;
        }
        Invalid = true;
      }

      // Check GNU flexible array initializer.
      if (!Invalid && CheckFlexibleArrayInit(Entity, DIE->getInit(), *Field,
                                             TopLevelObject))
        Invalid = true;

      if (Invalid) {
        ++Index;
        return true;
      }

      // Initialize the array.
      bool prevHadError = hadError;
      unsigned newStructuredIndex = FieldIndex;
      unsigned OldIndex = Index;
      IList->setInit(Index, DIE->getInit());

      InitializedEntity MemberEntity =
        InitializedEntity::InitializeMember(*Field, &Entity);
      CheckSubElementType(MemberEntity, IList, Field->getType(), Index,
                          StructuredList, newStructuredIndex);

      IList->setInit(OldIndex, DIE);
      if (hadError && !prevHadError) {
        ++Field;
        ++FieldIndex;
        if (NextField)
          *NextField = Field;
        StructuredIndex = FieldIndex;
        return true;
      }
    } else {
      // Recurse to check later designated subobjects.
      QualType FieldType = Field->getType();
      unsigned newStructuredIndex = FieldIndex;

      InitializedEntity MemberEntity =
        InitializedEntity::InitializeMember(*Field, &Entity);
      if (CheckDesignatedInitializer(MemberEntity, IList, DIE, DesigIdx + 1,
                                     FieldType, nullptr, nullptr, Index,
                                     StructuredList, newStructuredIndex,
                                     FinishSubobjectInit, false))
        return true;
    }

    // Find the position of the next field to be initialized in this
    // subobject.
    ++Field;
    ++FieldIndex;

    // If this the first designator, our caller will continue checking
    // the rest of this struct/class/union subobject.
    if (IsFirstDesignator) {
      if (NextField)
        *NextField = Field;
      StructuredIndex = FieldIndex;
      return false;
    }

    if (!FinishSubobjectInit)
      return false;

    // We've already initialized something in the union; we're done.
    if (RT->getDecl()->isUnion())
      return hadError;

    // Check the remaining fields within this class/struct/union subobject.
    bool prevHadError = hadError;

    auto NoBases =
        CXXRecordDecl::base_class_range(CXXRecordDecl::base_class_iterator(),
                                        CXXRecordDecl::base_class_iterator());
    CheckStructUnionTypes(Entity, IList, CurrentObjectType, NoBases, Field,
                          false, Index, StructuredList, FieldIndex);
    return hadError && !prevHadError;
  }

  // C99 6.7.8p6:
  //
  //   If a designator has the form
  //
  //      [ constant-expression ]
  //
  //   then the current object (defined below) shall have array
  //   type and the expression shall be an integer constant
  //   expression. If the array is of unknown size, any
  //   nonnegative value is valid.
  //
  // Additionally, cope with the GNU extension that permits
  // designators of the form
  //
  //      [ constant-expression ... constant-expression ]
  const ArrayType *AT = SemaRef.Context.getAsArrayType(CurrentObjectType);
  if (!AT) {
    if (!VerifyOnly)
      SemaRef.Diag(D->getLBracketLoc(), diag::err_array_designator_non_array)
        << CurrentObjectType;
    ++Index;
    return true;
  }

  Expr *IndexExpr = nullptr;
  llvm::APSInt DesignatedStartIndex, DesignatedEndIndex;
  if (D->isArrayDesignator()) {
    IndexExpr = DIE->getArrayIndex(*D);
    DesignatedStartIndex = IndexExpr->EvaluateKnownConstInt(SemaRef.Context);
    DesignatedEndIndex = DesignatedStartIndex;
  } else {
    assert(D->isArrayRangeDesignator() && "Need array-range designator");

    DesignatedStartIndex =
      DIE->getArrayRangeStart(*D)->EvaluateKnownConstInt(SemaRef.Context);
    DesignatedEndIndex =
      DIE->getArrayRangeEnd(*D)->EvaluateKnownConstInt(SemaRef.Context);
    IndexExpr = DIE->getArrayRangeEnd(*D);

    // Codegen can't handle evaluating array range designators that have side
    // effects, because we replicate the AST value for each initialized element.
    // As such, set the sawArrayRangeDesignator() bit if we initialize multiple
    // elements with something that has a side effect, so codegen can emit an
    // "error unsupported" error instead of miscompiling the app.
    if (DesignatedStartIndex.getZExtValue()!=DesignatedEndIndex.getZExtValue()&&
        DIE->getInit()->HasSideEffects(SemaRef.Context) && !VerifyOnly)
      FullyStructuredList->sawArrayRangeDesignator();
  }

  if (isa<ConstantArrayType>(AT)) {
    llvm::APSInt MaxElements(cast<ConstantArrayType>(AT)->getSize(), false);
    DesignatedStartIndex
      = DesignatedStartIndex.extOrTrunc(MaxElements.getBitWidth());
    DesignatedStartIndex.setIsUnsigned(MaxElements.isUnsigned());
    DesignatedEndIndex
      = DesignatedEndIndex.extOrTrunc(MaxElements.getBitWidth());
    DesignatedEndIndex.setIsUnsigned(MaxElements.isUnsigned());
    if (DesignatedEndIndex >= MaxElements) {
      if (!VerifyOnly)
        SemaRef.Diag(IndexExpr->getLocStart(),
                      diag::err_array_designator_too_large)
          << DesignatedEndIndex.toString(10) << MaxElements.toString(10)
          << IndexExpr->getSourceRange();
      ++Index;
      return true;
    }
  } else {
    unsigned DesignatedIndexBitWidth =
      ConstantArrayType::getMaxSizeBits(SemaRef.Context);
    DesignatedStartIndex =
      DesignatedStartIndex.extOrTrunc(DesignatedIndexBitWidth);
    DesignatedEndIndex =
      DesignatedEndIndex.extOrTrunc(DesignatedIndexBitWidth);
    DesignatedStartIndex.setIsUnsigned(true);
    DesignatedEndIndex.setIsUnsigned(true);
  }

  if (!VerifyOnly && StructuredList->isStringLiteralInit()) {
    // We're modifying a string literal init; we have to decompose the string
    // so we can modify the individual characters.
    ASTContext &Context = SemaRef.Context;
    Expr *SubExpr = StructuredList->getInit(0)->IgnoreParens();

    // Compute the character type
    QualType CharTy = AT->getElementType();

    // Compute the type of the integer literals.
    QualType PromotedCharTy = CharTy;
    if (CharTy->isPromotableIntegerType())
      PromotedCharTy = Context.getPromotedIntegerType(CharTy);
    unsigned PromotedCharTyWidth = Context.getTypeSize(PromotedCharTy);

    if (StringLiteral *SL = dyn_cast<StringLiteral>(SubExpr)) {
      // Get the length of the string.
      uint64_t StrLen = SL->getLength();
      if (cast<ConstantArrayType>(AT)->getSize().ult(StrLen))
        StrLen = cast<ConstantArrayType>(AT)->getSize().getZExtValue();
      StructuredList->resizeInits(Context, StrLen);

      // Build a literal for each character in the string, and put them into
      // the init list.
      for (unsigned i = 0, e = StrLen; i != e; ++i) {
        llvm::APInt CodeUnit(PromotedCharTyWidth, SL->getCodeUnit(i));
        Expr *Init = new (Context) IntegerLiteral(
            Context, CodeUnit, PromotedCharTy, SubExpr->getExprLoc());
        if (CharTy != PromotedCharTy)
          Init = ImplicitCastExpr::Create(Context, CharTy, CK_IntegralCast,
                                          Init, nullptr, VK_RValue);
        StructuredList->updateInit(Context, i, Init);
      }
    } else {
      ObjCEncodeExpr *E = cast<ObjCEncodeExpr>(SubExpr);
      std::string Str;
      Context.getObjCEncodingForType(E->getEncodedType(), Str);

      // Get the length of the string.
      uint64_t StrLen = Str.size();
      if (cast<ConstantArrayType>(AT)->getSize().ult(StrLen))
        StrLen = cast<ConstantArrayType>(AT)->getSize().getZExtValue();
      StructuredList->resizeInits(Context, StrLen);

      // Build a literal for each character in the string, and put them into
      // the init list.
      for (unsigned i = 0, e = StrLen; i != e; ++i) {
        llvm::APInt CodeUnit(PromotedCharTyWidth, Str[i]);
        Expr *Init = new (Context) IntegerLiteral(
            Context, CodeUnit, PromotedCharTy, SubExpr->getExprLoc());
        if (CharTy != PromotedCharTy)
          Init = ImplicitCastExpr::Create(Context, CharTy, CK_IntegralCast,
                                          Init, nullptr, VK_RValue);
        StructuredList->updateInit(Context, i, Init);
      }
    }
  }

  // Make sure that our non-designated initializer list has space
  // for a subobject corresponding to this array element.
  if (!VerifyOnly &&
      DesignatedEndIndex.getZExtValue() >= StructuredList->getNumInits())
    StructuredList->resizeInits(SemaRef.Context,
                                DesignatedEndIndex.getZExtValue() + 1);

  // Repeatedly perform subobject initializations in the range
  // [DesignatedStartIndex, DesignatedEndIndex].

  // Move to the next designator
  unsigned ElementIndex = DesignatedStartIndex.getZExtValue();
  unsigned OldIndex = Index;

  InitializedEntity ElementEntity =
    InitializedEntity::InitializeElement(SemaRef.Context, 0, Entity);

  while (DesignatedStartIndex <= DesignatedEndIndex) {
    // Recurse to check later designated subobjects.
    QualType ElementType = AT->getElementType();
    Index = OldIndex;

    ElementEntity.setElementIndex(ElementIndex);
    if (CheckDesignatedInitializer(
            ElementEntity, IList, DIE, DesigIdx + 1, ElementType, nullptr,
            nullptr, Index, StructuredList, ElementIndex,
            FinishSubobjectInit && (DesignatedStartIndex == DesignatedEndIndex),
            false))
      return true;

    // Move to the next index in the array that we'll be initializing.
    ++DesignatedStartIndex;
    ElementIndex = DesignatedStartIndex.getZExtValue();
  }

  // If this the first designator, our caller will continue checking
  // the rest of this array subobject.
  if (IsFirstDesignator) {
    if (NextElementIndex)
      *NextElementIndex = DesignatedStartIndex;
    StructuredIndex = ElementIndex;
    return false;
  }

  if (!FinishSubobjectInit)
    return false;

  // Check the remaining elements within this array subobject.
  bool prevHadError = hadError;
  CheckArrayType(Entity, IList, CurrentObjectType, DesignatedStartIndex,
                 /*SubobjectIsDesignatorContext=*/false, Index,
                 StructuredList, ElementIndex);
  return hadError && !prevHadError;
}

// Get the structured initializer list for a subobject of type
// @p CurrentObjectType.
InitListExpr *
InitListChecker::getStructuredSubobjectInit(InitListExpr *IList, unsigned Index,
                                            QualType CurrentObjectType,
                                            InitListExpr *StructuredList,
                                            unsigned StructuredIndex,
                                            SourceRange InitRange,
                                            bool IsFullyOverwritten) {
  if (VerifyOnly)
    return nullptr; // No structured list in verification-only mode.
  Expr *ExistingInit = nullptr;
  if (!StructuredList)
    ExistingInit = SyntacticToSemantic.lookup(IList);
  else if (StructuredIndex < StructuredList->getNumInits())
    ExistingInit = StructuredList->getInit(StructuredIndex);

  if (InitListExpr *Result = dyn_cast_or_null<InitListExpr>(ExistingInit))
    // There might have already been initializers for subobjects of the current
    // object, but a subsequent initializer list will overwrite the entirety
    // of the current object. (See DR 253 and C99 6.7.8p21). e.g.,
    //
    // struct P { char x[6]; };
    // struct P l = { .x[2] = 'x', .x = { [0] = 'f' } };
    //
    // The first designated initializer is ignored, and l.x is just "f".
    if (!IsFullyOverwritten)
      return Result;

  if (ExistingInit) {
    // We are creating an initializer list that initializes the
    // subobjects of the current object, but there was already an
    // initialization that completely initialized the current
    // subobject, e.g., by a compound literal:
    //
    // struct X { int a, b; };
    // struct X xs[] = { [0] = (struct X) { 1, 2 }, [0].b = 3 };
    //
    // Here, xs[0].a == 0 and xs[0].b == 3, since the second,
    // designated initializer re-initializes the whole
    // subobject [0], overwriting previous initializers.
    SemaRef.Diag(InitRange.getBegin(),
                 diag::warn_subobject_initializer_overrides)
      << InitRange;
    SemaRef.Diag(ExistingInit->getLocStart(),
                  diag::note_previous_initializer)
      << /*FIXME:has side effects=*/0
      << ExistingInit->getSourceRange();
  }

  InitListExpr *Result
    = new (SemaRef.Context) InitListExpr(SemaRef.Context,
                                         InitRange.getBegin(), None,
                                         InitRange.getEnd());

  QualType ResultType = CurrentObjectType;
  if (!ResultType->isArrayType())
    ResultType = ResultType.getNonLValueExprType(SemaRef.Context);
  Result->setType(ResultType);

  // Pre-allocate storage for the structured initializer list.
  unsigned NumElements = 0;
  unsigned NumInits = 0;
  bool GotNumInits = false;
  if (!StructuredList) {
    NumInits = IList->getNumInits();
    GotNumInits = true;
  } else if (Index < IList->getNumInits()) {
    if (InitListExpr *SubList = dyn_cast<InitListExpr>(IList->getInit(Index))) {
      NumInits = SubList->getNumInits();
      GotNumInits = true;
    }
  }

  if (const ArrayType *AType
      = SemaRef.Context.getAsArrayType(CurrentObjectType)) {
    if (const ConstantArrayType *CAType = dyn_cast<ConstantArrayType>(AType)) {
      NumElements = CAType->getSize().getZExtValue();
      // Simple heuristic so that we don't allocate a very large
      // initializer with many empty entries at the end.
      if (GotNumInits && NumElements > NumInits)
        NumElements = 0;
    }
  } else if (const VectorType *VType = CurrentObjectType->getAs<VectorType>())
    NumElements = VType->getNumElements();
  else if (const RecordType *RType = CurrentObjectType->getAs<RecordType>()) {
    RecordDecl *RDecl = RType->getDecl();
    if (RDecl->isUnion())
      NumElements = 1;
    else
      NumElements = std::distance(RDecl->field_begin(), RDecl->field_end());
  }

  Result->reserveInits(SemaRef.Context, NumElements);

  // Link this new initializer list into the structured initializer
  // lists.
  if (StructuredList)
    StructuredList->updateInit(SemaRef.Context, StructuredIndex, Result);
  else {
    Result->setSyntacticForm(IList);
    SyntacticToSemantic[IList] = Result;
  }

  return Result;
}

/// Update the initializer at index @p StructuredIndex within the
/// structured initializer list to the value @p expr.
void InitListChecker::UpdateStructuredListElement(InitListExpr *StructuredList,
                                                  unsigned &StructuredIndex,
                                                  Expr *expr) {
  // No structured initializer list to update
  if (!StructuredList)
    return;

  if (Expr *PrevInit = StructuredList->updateInit(SemaRef.Context,
                                                  StructuredIndex, expr)) {
    // This initializer overwrites a previous initializer. Warn.
    // We need to check on source range validity because the previous
    // initializer does not have to be an explicit initializer.
    // struct P { int a, b; };
    // struct PP { struct P p } l = { { .a = 2 }, .p.b = 3 };
    // There is an overwrite taking place because the first braced initializer
    // list "{ .a = 2 }' already provides value for .p.b (which is zero).
    if (PrevInit->getSourceRange().isValid()) {
      SemaRef.Diag(expr->getLocStart(),
                   diag::warn_initializer_overrides)
        << expr->getSourceRange();

      SemaRef.Diag(PrevInit->getLocStart(),
                   diag::note_previous_initializer)
        << /*FIXME:has side effects=*/0
        << PrevInit->getSourceRange();
    }
  }

  ++StructuredIndex;
}

/// Check that the given Index expression is a valid array designator
/// value. This is essentially just a wrapper around
/// VerifyIntegerConstantExpression that also checks for negative values
/// and produces a reasonable diagnostic if there is a
/// failure. Returns the index expression, possibly with an implicit cast
/// added, on success.  If everything went okay, Value will receive the
/// value of the constant expression.
static ExprResult
CheckArrayDesignatorExpr(Sema &S, Expr *Index, llvm::APSInt &Value) {
  SourceLocation Loc = Index->getLocStart();

  // Make sure this is an integer constant expression.
  ExprResult Result = S.VerifyIntegerConstantExpression(Index, &Value);
  if (Result.isInvalid())
    return Result;

  if (Value.isSigned() && Value.isNegative())
    return S.Diag(Loc, diag::err_array_designator_negative)
      << Value.toString(10) << Index->getSourceRange();

  Value.setIsUnsigned(true);
  return Result;
}

ExprResult Sema::ActOnDesignatedInitializer(Designation &Desig,
                                            SourceLocation Loc,
                                            bool GNUSyntax,
                                            ExprResult Init) {
  typedef DesignatedInitExpr::Designator ASTDesignator;

  bool Invalid = false;
  SmallVector<ASTDesignator, 32> Designators;
  SmallVector<Expr *, 32> InitExpressions;

  // Build designators and check array designator expressions.
  for (unsigned Idx = 0; Idx < Desig.getNumDesignators(); ++Idx) {
    const Designator &D = Desig.getDesignator(Idx);
    switch (D.getKind()) {
    case Designator::FieldDesignator:
      Designators.push_back(ASTDesignator(D.getField(), D.getDotLoc(),
                                          D.getFieldLoc()));
      break;

    case Designator::ArrayDesignator: {
      Expr *Index = static_cast<Expr *>(D.getArrayIndex());
      llvm::APSInt IndexValue;
      if (!Index->isTypeDependent() && !Index->isValueDependent())
        Index = CheckArrayDesignatorExpr(*this, Index, IndexValue).get();
      if (!Index)
        Invalid = true;
      else {
        Designators.push_back(ASTDesignator(InitExpressions.size(),
                                            D.getLBracketLoc(),
                                            D.getRBracketLoc()));
        InitExpressions.push_back(Index);
      }
      break;
    }

    case Designator::ArrayRangeDesignator: {
      Expr *StartIndex = static_cast<Expr *>(D.getArrayRangeStart());
      Expr *EndIndex = static_cast<Expr *>(D.getArrayRangeEnd());
      llvm::APSInt StartValue;
      llvm::APSInt EndValue;
      bool StartDependent = StartIndex->isTypeDependent() ||
                            StartIndex->isValueDependent();
      bool EndDependent = EndIndex->isTypeDependent() ||
                          EndIndex->isValueDependent();
      if (!StartDependent)
        StartIndex =
            CheckArrayDesignatorExpr(*this, StartIndex, StartValue).get();
      if (!EndDependent)
        EndIndex = CheckArrayDesignatorExpr(*this, EndIndex, EndValue).get();

      if (!StartIndex || !EndIndex)
        Invalid = true;
      else {
        // Make sure we're comparing values with the same bit width.
        if (StartDependent || EndDependent) {
          // Nothing to compute.
        } else if (StartValue.getBitWidth() > EndValue.getBitWidth())
          EndValue = EndValue.extend(StartValue.getBitWidth());
        else if (StartValue.getBitWidth() < EndValue.getBitWidth())
          StartValue = StartValue.extend(EndValue.getBitWidth());

        if (!StartDependent && !EndDependent && EndValue < StartValue) {
          Diag(D.getEllipsisLoc(), diag::err_array_designator_empty_range)
            << StartValue.toString(10) << EndValue.toString(10)
            << StartIndex->getSourceRange() << EndIndex->getSourceRange();
          Invalid = true;
        } else {
          Designators.push_back(ASTDesignator(InitExpressions.size(),
                                              D.getLBracketLoc(),
                                              D.getEllipsisLoc(),
                                              D.getRBracketLoc()));
          InitExpressions.push_back(StartIndex);
          InitExpressions.push_back(EndIndex);
        }
      }
      break;
    }
    }
  }

  if (Invalid || Init.isInvalid())
    return ExprError();

  // Clear out the expressions within the designation.
  Desig.ClearExprs(*this);

  DesignatedInitExpr *DIE
    = DesignatedInitExpr::Create(Context,
                                 Designators,
                                 InitExpressions, Loc, GNUSyntax,
                                 Init.getAs<Expr>());

  if (!getLangOpts().C99)
    Diag(DIE->getLocStart(), diag::ext_designated_init)
      << DIE->getSourceRange();

  return DIE;
}

//===----------------------------------------------------------------------===//
// Initialization entity
//===----------------------------------------------------------------------===//

InitializedEntity::InitializedEntity(ASTContext &Context, unsigned Index,
                                     const InitializedEntity &Parent)
  : Parent(&Parent), Index(Index)
{
  if (const ArrayType *AT = Context.getAsArrayType(Parent.getType())) {
    Kind = EK_ArrayElement;
    Type = AT->getElementType();
  } else if (const VectorType *VT = Parent.getType()->getAs<VectorType>()) {
    Kind = EK_VectorElement;
    Type = VT->getElementType();
  } else {
    const ComplexType *CT = Parent.getType()->getAs<ComplexType>();
    assert(CT && "Unexpected type");
    Kind = EK_ComplexElement;
    Type = CT->getElementType();
  }
}

InitializedEntity
InitializedEntity::InitializeBase(ASTContext &Context,
                                  const CXXBaseSpecifier *Base,
                                  bool IsInheritedVirtualBase,
                                  const InitializedEntity *Parent) {
  InitializedEntity Result;
  Result.Kind = EK_Base;
  Result.Parent = Parent;
  Result.Base = reinterpret_cast<uintptr_t>(Base);
  if (IsInheritedVirtualBase)
    Result.Base |= 0x01;

  Result.Type = Base->getType();
  return Result;
}

DeclarationName InitializedEntity::getName() const {
  switch (getKind()) {
  case EK_Parameter:
  case EK_Parameter_CF_Audited: {
    ParmVarDecl *D = reinterpret_cast<ParmVarDecl*>(Parameter & ~0x1);
    return (D ? D->getDeclName() : DeclarationName());
  }

  case EK_Variable:
  case EK_Member:
  case EK_Binding:
    return Variable.VariableOrMember->getDeclName();

  case EK_LambdaCapture:
    return DeclarationName(Capture.VarID);
      
  case EK_Result:
  case EK_Exception:
  case EK_New:
  case EK_Temporary:
  case EK_Base:
  case EK_Delegating:
  case EK_ArrayElement:
  case EK_VectorElement:
  case EK_ComplexElement:
  case EK_BlockElement:
  case EK_LambdaToBlockConversionBlockElement:
  case EK_CompoundLiteralInit:
  case EK_RelatedResult:
    return DeclarationName();
  }

  llvm_unreachable("Invalid EntityKind!");
}

ValueDecl *InitializedEntity::getDecl() const {
  switch (getKind()) {
  case EK_Variable:
  case EK_Member:
  case EK_Binding:
    return Variable.VariableOrMember;

  case EK_Parameter:
  case EK_Parameter_CF_Audited:
    return reinterpret_cast<ParmVarDecl*>(Parameter & ~0x1);

  case EK_Result:
  case EK_Exception:
  case EK_New:
  case EK_Temporary:
  case EK_Base:
  case EK_Delegating:
  case EK_ArrayElement:
  case EK_VectorElement:
  case EK_ComplexElement:
  case EK_BlockElement:
  case EK_LambdaToBlockConversionBlockElement:
  case EK_LambdaCapture:
  case EK_CompoundLiteralInit:
  case EK_RelatedResult:
    return nullptr;
  }

  llvm_unreachable("Invalid EntityKind!");
}

bool InitializedEntity::allowsNRVO() const {
  switch (getKind()) {
  case EK_Result:
  case EK_Exception:
    return LocAndNRVO.NRVO;

  case EK_Variable:
  case EK_Parameter:
  case EK_Parameter_CF_Audited:
  case EK_Member:
  case EK_Binding:
  case EK_New:
  case EK_Temporary:
  case EK_CompoundLiteralInit:
  case EK_Base:
  case EK_Delegating:
  case EK_ArrayElement:
  case EK_VectorElement:
  case EK_ComplexElement:
  case EK_BlockElement:
  case EK_LambdaToBlockConversionBlockElement:
  case EK_LambdaCapture:
  case EK_RelatedResult:
    break;
  }

  return false;
}

unsigned InitializedEntity::dumpImpl(raw_ostream &OS) const {
  assert(getParent() != this);
  unsigned Depth = getParent() ? getParent()->dumpImpl(OS) : 0;
  for (unsigned I = 0; I != Depth; ++I)
    OS << "`-";

  switch (getKind()) {
  case EK_Variable: OS << "Variable"; break;
  case EK_Parameter: OS << "Parameter"; break;
  case EK_Parameter_CF_Audited: OS << "CF audited function Parameter";
    break;
  case EK_Result: OS << "Result"; break;
  case EK_Exception: OS << "Exception"; break;
  case EK_Member: OS << "Member"; break;
  case EK_Binding: OS << "Binding"; break;
  case EK_New: OS << "New"; break;
  case EK_Temporary: OS << "Temporary"; break;
  case EK_CompoundLiteralInit: OS << "CompoundLiteral";break;
  case EK_RelatedResult: OS << "RelatedResult"; break;
  case EK_Base: OS << "Base"; break;
  case EK_Delegating: OS << "Delegating"; break;
  case EK_ArrayElement: OS << "ArrayElement " << Index; break;
  case EK_VectorElement: OS << "VectorElement " << Index; break;
  case EK_ComplexElement: OS << "ComplexElement " << Index; break;
  case EK_BlockElement: OS << "Block"; break;
  case EK_LambdaToBlockConversionBlockElement:
    OS << "Block (lambda)";
    break;
  case EK_LambdaCapture:
    OS << "LambdaCapture ";
    OS << DeclarationName(Capture.VarID);
    break;
  }

  if (auto *D = getDecl()) {
    OS << " ";
    D->printQualifiedName(OS);
  }

  OS << " '" << getType().getAsString() << "'\n";

  return Depth + 1;
}

LLVM_DUMP_METHOD void InitializedEntity::dump() const {
  dumpImpl(llvm::errs());
}

//===----------------------------------------------------------------------===//
// Initialization sequence
//===----------------------------------------------------------------------===//

void InitializationSequence::Step::Destroy() {
  switch (Kind) {
  case SK_ResolveAddressOfOverloadedFunction:
  case SK_CastDerivedToBaseRValue:
  case SK_CastDerivedToBaseXValue:
  case SK_CastDerivedToBaseLValue:
  case SK_BindReference:
  case SK_BindReferenceToTemporary:
  case SK_FinalCopy:
  case SK_ExtraneousCopyToTemporary:
  case SK_UserConversion:
  case SK_QualificationConversionRValue:
  case SK_QualificationConversionXValue:
  case SK_QualificationConversionLValue:
  case SK_AtomicConversion:
  case SK_LValueToRValue:
  case SK_ListInitialization:
  case SK_UnwrapInitList:
  case SK_RewrapInitList:
  case SK_ConstructorInitialization:
  case SK_ConstructorInitializationFromList:
  case SK_ZeroInitialization:
  case SK_CAssignment:
  case SK_StringInit:
  case SK_ObjCObjectConversion:
  case SK_ArrayLoopIndex:
  case SK_ArrayLoopInit:
  case SK_ArrayInit:
  case SK_GNUArrayInit:
  case SK_ParenthesizedArrayInit:
  case SK_PassByIndirectCopyRestore:
  case SK_PassByIndirectRestore:
  case SK_ProduceObjCObject:
  case SK_StdInitializerList:
  case SK_StdInitializerListConstructorCall:
  case SK_OCLSamplerInit:
  case SK_OCLZeroEvent:
  case SK_OCLZeroQueue:
    break;

  case SK_ConversionSequence:
  case SK_ConversionSequenceNoNarrowing:
    delete ICS;
  }
}

bool InitializationSequence::isDirectReferenceBinding() const {
  // There can be some lvalue adjustments after the SK_BindReference step.
  for (auto I = Steps.rbegin(); I != Steps.rend(); ++I) {
    if (I->Kind == SK_BindReference)
      return true;
    if (I->Kind == SK_BindReferenceToTemporary)
      return false;
  }
  return false;
}

bool InitializationSequence::isAmbiguous() const {
  if (!Failed())
    return false;

  switch (getFailureKind()) {
  case FK_TooManyInitsForReference:
  case FK_ParenthesizedListInitForReference:
  case FK_ArrayNeedsInitList:
  case FK_ArrayNeedsInitListOrStringLiteral:
  case FK_ArrayNeedsInitListOrWideStringLiteral:
  case FK_NarrowStringIntoWideCharArray:
  case FK_WideStringIntoCharArray:
  case FK_IncompatWideStringIntoWideChar:
  case FK_AddressOfOverloadFailed: // FIXME: Could do better
  case FK_NonConstLValueReferenceBindingToTemporary:
  case FK_NonConstLValueReferenceBindingToBitfield:
  case FK_NonConstLValueReferenceBindingToVectorElement:
  case FK_NonConstLValueReferenceBindingToUnrelated:
  case FK_RValueReferenceBindingToLValue:
  case FK_ReferenceInitDropsQualifiers:
  case FK_ReferenceInitFailed:
  case FK_ConversionFailed:
  case FK_ConversionFromPropertyFailed:
  case FK_TooManyInitsForScalar:
  case FK_ParenthesizedListInitForScalar:
  case FK_ReferenceBindingToInitList:
  case FK_InitListBadDestinationType:
  case FK_DefaultInitOfConst:
  case FK_Incomplete:
  case FK_ArrayTypeMismatch:
  case FK_NonConstantArrayInit:
  case FK_ListInitializationFailed:
  case FK_VariableLengthArrayHasInitializer:
  case FK_PlaceholderType:
  case FK_ExplicitConstructor:
  case FK_AddressOfUnaddressableFunction:
    return false;

  case FK_ReferenceInitOverloadFailed:
  case FK_UserConversionOverloadFailed:
  case FK_ConstructorOverloadFailed:
  case FK_ListConstructorOverloadFailed:
    return FailedOverloadResult == OR_Ambiguous;
  }

  llvm_unreachable("Invalid EntityKind!");
}

bool InitializationSequence::isConstructorInitialization() const {
  return !Steps.empty() && Steps.back().Kind == SK_ConstructorInitialization;
}

void
InitializationSequence
::AddAddressOverloadResolutionStep(FunctionDecl *Function,
                                   DeclAccessPair Found,
                                   bool HadMultipleCandidates) {
  Step S;
  S.Kind = SK_ResolveAddressOfOverloadedFunction;
  S.Type = Function->getType();
  S.Function.HadMultipleCandidates = HadMultipleCandidates;
  S.Function.Function = Function;
  S.Function.FoundDecl = Found;
  Steps.push_back(S);
}

void InitializationSequence::AddDerivedToBaseCastStep(QualType BaseType,
                                                      ExprValueKind VK) {
  Step S;
  switch (VK) {
  case VK_RValue: S.Kind = SK_CastDerivedToBaseRValue; break;
  case VK_XValue: S.Kind = SK_CastDerivedToBaseXValue; break;
  case VK_LValue: S.Kind = SK_CastDerivedToBaseLValue; break;
  }
  S.Type = BaseType;
  Steps.push_back(S);
}

void InitializationSequence::AddReferenceBindingStep(QualType T,
                                                     bool BindingTemporary) {
  Step S;
  S.Kind = BindingTemporary? SK_BindReferenceToTemporary : SK_BindReference;
  S.Type = T;
  Steps.push_back(S);
}

void InitializationSequence::AddFinalCopy(QualType T) {
  Step S;
  S.Kind = SK_FinalCopy;
  S.Type = T;
  Steps.push_back(S);
}

void InitializationSequence::AddExtraneousCopyToTemporary(QualType T) {
  Step S;
  S.Kind = SK_ExtraneousCopyToTemporary;
  S.Type = T;
  Steps.push_back(S);
}

void
InitializationSequence::AddUserConversionStep(FunctionDecl *Function,
                                              DeclAccessPair FoundDecl,
                                              QualType T,
                                              bool HadMultipleCandidates) {
  Step S;
  S.Kind = SK_UserConversion;
  S.Type = T;
  S.Function.HadMultipleCandidates = HadMultipleCandidates;
  S.Function.Function = Function;
  S.Function.FoundDecl = FoundDecl;
  Steps.push_back(S);
}

void InitializationSequence::AddQualificationConversionStep(QualType Ty,
                                                            ExprValueKind VK) {
  Step S;
  S.Kind = SK_QualificationConversionRValue; // work around a gcc warning
  switch (VK) {
  case VK_RValue:
    S.Kind = SK_QualificationConversionRValue;
    break;
  case VK_XValue:
    S.Kind = SK_QualificationConversionXValue;
    break;
  case VK_LValue:
    S.Kind = SK_QualificationConversionLValue;
    break;
  }
  S.Type = Ty;
  Steps.push_back(S);
}

void InitializationSequence::AddAtomicConversionStep(QualType Ty) {
  Step S;
  S.Kind = SK_AtomicConversion;
  S.Type = Ty;
  Steps.push_back(S);
}

void InitializationSequence::AddLValueToRValueStep(QualType Ty) {
  assert(!Ty.hasQualifiers() && "rvalues may not have qualifiers");

  Step S;
  S.Kind = SK_LValueToRValue;
  S.Type = Ty;
  Steps.push_back(S);
}

void InitializationSequence::AddConversionSequenceStep(
    const ImplicitConversionSequence &ICS, QualType T,
    bool TopLevelOfInitList) {
  Step S;
  S.Kind = TopLevelOfInitList ? SK_ConversionSequenceNoNarrowing
                              : SK_ConversionSequence;
  S.Type = T;
  S.ICS = new ImplicitConversionSequence(ICS);
  Steps.push_back(S);
}

void InitializationSequence::AddListInitializationStep(QualType T) {
  Step S;
  S.Kind = SK_ListInitialization;
  S.Type = T;
  Steps.push_back(S);
}

void InitializationSequence::AddConstructorInitializationStep(
    DeclAccessPair FoundDecl, CXXConstructorDecl *Constructor, QualType T,
    bool HadMultipleCandidates, bool FromInitList, bool AsInitList) {
  Step S;
  S.Kind = FromInitList ? AsInitList ? SK_StdInitializerListConstructorCall
                                     : SK_ConstructorInitializationFromList
                        : SK_ConstructorInitialization;
  S.Type = T;
  S.Function.HadMultipleCandidates = HadMultipleCandidates;
  S.Function.Function = Constructor;
  S.Function.FoundDecl = FoundDecl;
  Steps.push_back(S);
}

void InitializationSequence::AddZeroInitializationStep(QualType T) {
  Step S;
  S.Kind = SK_ZeroInitialization;
  S.Type = T;
  Steps.push_back(S);
}

void InitializationSequence::AddCAssignmentStep(QualType T) {
  Step S;
  S.Kind = SK_CAssignment;
  S.Type = T;
  Steps.push_back(S);
}

void InitializationSequence::AddStringInitStep(QualType T) {
  Step S;
  S.Kind = SK_StringInit;
  S.Type = T;
  Steps.push_back(S);
}

void InitializationSequence::AddObjCObjectConversionStep(QualType T) {
  Step S;
  S.Kind = SK_ObjCObjectConversion;
  S.Type = T;
  Steps.push_back(S);
}

void InitializationSequence::AddArrayInitStep(QualType T, bool IsGNUExtension) {
  Step S;
  S.Kind = IsGNUExtension ? SK_GNUArrayInit : SK_ArrayInit;
  S.Type = T;
  Steps.push_back(S);
}

void InitializationSequence::AddArrayInitLoopStep(QualType T, QualType EltT) {
  Step S;
  S.Kind = SK_ArrayLoopIndex;
  S.Type = EltT;
  Steps.insert(Steps.begin(), S);

  S.Kind = SK_ArrayLoopInit;
  S.Type = T;
  Steps.push_back(S);
}

void InitializationSequence::AddParenthesizedArrayInitStep(QualType T) {
  Step S;
  S.Kind = SK_ParenthesizedArrayInit;
  S.Type = T;
  Steps.push_back(S);
}

void InitializationSequence::AddPassByIndirectCopyRestoreStep(QualType type,
                                                              bool shouldCopy) {
  Step s;
  s.Kind = (shouldCopy ? SK_PassByIndirectCopyRestore
                       : SK_PassByIndirectRestore);
  s.Type = type;
  Steps.push_back(s);
}

void InitializationSequence::AddProduceObjCObjectStep(QualType T) {
  Step S;
  S.Kind = SK_ProduceObjCObject;
  S.Type = T;
  Steps.push_back(S);
}

void InitializationSequence::AddStdInitializerListConstructionStep(QualType T) {
  Step S;
  S.Kind = SK_StdInitializerList;
  S.Type = T;
  Steps.push_back(S);
}

void InitializationSequence::AddOCLSamplerInitStep(QualType T) {
  Step S;
  S.Kind = SK_OCLSamplerInit;
  S.Type = T;
  Steps.push_back(S);
}

void InitializationSequence::AddOCLZeroEventStep(QualType T) {
  Step S;
  S.Kind = SK_OCLZeroEvent;
  S.Type = T;
  Steps.push_back(S);
}

void InitializationSequence::AddOCLZeroQueueStep(QualType T) {
  Step S;
  S.Kind = SK_OCLZeroQueue;
  S.Type = T;
  Steps.push_back(S);
}

void InitializationSequence::RewrapReferenceInitList(QualType T,
                                                     InitListExpr *Syntactic) {
  assert(Syntactic->getNumInits() == 1 &&
         "Can only rewrap trivial init lists.");
  Step S;
  S.Kind = SK_UnwrapInitList;
  S.Type = Syntactic->getInit(0)->getType();
  Steps.insert(Steps.begin(), S);

  S.Kind = SK_RewrapInitList;
  S.Type = T;
  S.WrappingSyntacticList = Syntactic;
  Steps.push_back(S);
}

void InitializationSequence::SetOverloadFailure(FailureKind Failure,
                                                OverloadingResult Result) {
  setSequenceKind(FailedSequence);
  this->Failure = Failure;
  this->FailedOverloadResult = Result;
}

//===----------------------------------------------------------------------===//
// Attempt initialization
//===----------------------------------------------------------------------===//

/// Tries to add a zero initializer. Returns true if that worked.
static bool
maybeRecoverWithZeroInitialization(Sema &S, InitializationSequence &Sequence,
                                   const InitializedEntity &Entity) {
  if (Entity.getKind() != InitializedEntity::EK_Variable)
    return false;

  VarDecl *VD = cast<VarDecl>(Entity.getDecl());
  if (VD->getInit() || VD->getLocEnd().isMacroID())
    return false;

  QualType VariableTy = VD->getType().getCanonicalType();
  SourceLocation Loc = S.getLocForEndOfToken(VD->getLocEnd());
  std::string Init = S.getFixItZeroInitializerForType(VariableTy, Loc);
  if (!Init.empty()) {
    Sequence.AddZeroInitializationStep(Entity.getType());
    Sequence.SetZeroInitializationFixit(Init, Loc);
    return true;
  }
  return false;
}

static void MaybeProduceObjCObject(Sema &S,
                                   InitializationSequence &Sequence,
                                   const InitializedEntity &Entity) {
  if (!S.getLangOpts().ObjCAutoRefCount) return;

  /// When initializing a parameter, produce the value if it's marked
  /// __attribute__((ns_consumed)).
  if (Entity.isParameterKind()) {
    if (!Entity.isParameterConsumed())
      return;

    assert(Entity.getType()->isObjCRetainableType() &&
           "consuming an object of unretainable type?");
    Sequence.AddProduceObjCObjectStep(Entity.getType());

  /// When initializing a return value, if the return type is a
  /// retainable type, then returns need to immediately retain the
  /// object.  If an autorelease is required, it will be done at the
  /// last instant.
  } else if (Entity.getKind() == InitializedEntity::EK_Result) {
    if (!Entity.getType()->isObjCRetainableType())
      return;

    Sequence.AddProduceObjCObjectStep(Entity.getType());
  }
}

static void TryListInitialization(Sema &S,
                                  const InitializedEntity &Entity,
                                  const InitializationKind &Kind,
                                  InitListExpr *InitList,
                                  InitializationSequence &Sequence,
                                  bool TreatUnavailableAsInvalid);

/// \brief When initializing from init list via constructor, handle
/// initialization of an object of type std::initializer_list<T>.
///
/// \return true if we have handled initialization of an object of type
/// std::initializer_list<T>, false otherwise.
static bool TryInitializerListConstruction(Sema &S,
                                           InitListExpr *List,
                                           QualType DestType,
                                           InitializationSequence &Sequence,
                                           bool TreatUnavailableAsInvalid) {
  QualType E;
  if (!S.isStdInitializerList(DestType, &E))
    return false;

  if (!S.isCompleteType(List->getExprLoc(), E)) {
    Sequence.setIncompleteTypeFailure(E);
    return true;
  }

  // Try initializing a temporary array from the init list.
  QualType ArrayType = S.Context.getConstantArrayType(
      E.withConst(), llvm::APInt(S.Context.getTypeSize(S.Context.getSizeType()),
                                 List->getNumInits()),
      clang::ArrayType::Normal, 0);
  InitializedEntity HiddenArray =
      InitializedEntity::InitializeTemporary(ArrayType);
  InitializationKind Kind =
      InitializationKind::CreateDirectList(List->getExprLoc());
  TryListInitialization(S, HiddenArray, Kind, List, Sequence,
                        TreatUnavailableAsInvalid);
  if (Sequence)
    Sequence.AddStdInitializerListConstructionStep(DestType);
  return true;
}

/// Determine if the constructor has the signature of a copy or move
/// constructor for the type T of the class in which it was found. That is,
/// determine if its first parameter is of type T or reference to (possibly
/// cv-qualified) T.
static bool hasCopyOrMoveCtorParam(ASTContext &Ctx,
                                   const ConstructorInfo &Info) {
  if (Info.Constructor->getNumParams() == 0)
    return false;

  QualType ParmT =
      Info.Constructor->getParamDecl(0)->getType().getNonReferenceType();
  QualType ClassT =
      Ctx.getRecordType(cast<CXXRecordDecl>(Info.FoundDecl->getDeclContext()));

  return Ctx.hasSameUnqualifiedType(ParmT, ClassT);
}

static OverloadingResult
ResolveConstructorOverload(Sema &S, SourceLocation DeclLoc,
                           MultiExprArg Args,
                           OverloadCandidateSet &CandidateSet,
                           DeclContext::lookup_result Ctors,
                           OverloadCandidateSet::iterator &Best,
                           bool CopyInitializing, bool AllowExplicit,
                           bool OnlyListConstructors, bool IsListInit,
                           bool SecondStepOfCopyInit = false) {
  CandidateSet.clear();

  for (NamedDecl *D : Ctors) {
    auto Info = getConstructorInfo(D);
    if (!Info.Constructor || Info.Constructor->isInvalidDecl())
      continue;

    if (!AllowExplicit && Info.Constructor->isExplicit())
      continue;

    if (OnlyListConstructors && !S.isInitListConstructor(Info.Constructor))
      continue;

    // C++11 [over.best.ics]p4:
    //   ... and the constructor or user-defined conversion function is a
    //   candidate by
    //   - 13.3.1.3, when the argument is the temporary in the second step
    //     of a class copy-initialization, or
    //   - 13.3.1.4, 13.3.1.5, or 13.3.1.6 (in all cases), [not handled here]
    //   - the second phase of 13.3.1.7 when the initializer list has exactly
    //     one element that is itself an initializer list, and the target is
    //     the first parameter of a constructor of class X, and the conversion
    //     is to X or reference to (possibly cv-qualified X),
    //   user-defined conversion sequences are not considered.
    bool SuppressUserConversions =
        SecondStepOfCopyInit ||
        (IsListInit && Args.size() == 1 && isa<InitListExpr>(Args[0]) &&
         hasCopyOrMoveCtorParam(S.Context, Info));

    if (Info.ConstructorTmpl)
      S.AddTemplateOverloadCandidate(Info.ConstructorTmpl, Info.FoundDecl,
                                     /*ExplicitArgs*/ nullptr, Args,
                                     CandidateSet, SuppressUserConversions);
    else {
      // C++ [over.match.copy]p1:
      //   - When initializing a temporary to be bound to the first parameter 
      //     of a constructor [for type T] that takes a reference to possibly
      //     cv-qualified T as its first argument, called with a single
      //     argument in the context of direct-initialization, explicit
      //     conversion functions are also considered.
      // FIXME: What if a constructor template instantiates to such a signature?
      bool AllowExplicitConv = AllowExplicit && !CopyInitializing && 
                               Args.size() == 1 &&
                               hasCopyOrMoveCtorParam(S.Context, Info);
      S.AddOverloadCandidate(Info.Constructor, Info.FoundDecl, Args,
                             CandidateSet, SuppressUserConversions,
                             /*PartialOverloading=*/false,
                             /*AllowExplicit=*/AllowExplicitConv);
    }
  }

  // Perform overload resolution and return the result.
  return CandidateSet.BestViableFunction(S, DeclLoc, Best);
}

/// \brief Attempt initialization by constructor (C++ [dcl.init]), which
/// enumerates the constructors of the initialized entity and performs overload
/// resolution to select the best.
/// \param DestType       The destination class type.
/// \param DestArrayType  The destination type, which is either DestType or
///                       a (possibly multidimensional) array of DestType.
/// \param IsListInit     Is this list-initialization?
/// \param IsInitListCopy Is this non-list-initialization resulting from a
///                       list-initialization from {x} where x is the same
///                       type as the entity?
static void TryConstructorInitialization(Sema &S,
                                         const InitializedEntity &Entity,
                                         const InitializationKind &Kind,
                                         MultiExprArg Args, QualType DestType,
                                         QualType DestArrayType,
                                         InitializationSequence &Sequence,
                                         bool IsListInit = false,
                                         bool IsInitListCopy = false) {
  assert(((!IsListInit && !IsInitListCopy) ||
          (Args.size() == 1 && isa<InitListExpr>(Args[0]))) &&
         "IsListInit/IsInitListCopy must come with a single initializer list "
         "argument.");
  InitListExpr *ILE =
      (IsListInit || IsInitListCopy) ? cast<InitListExpr>(Args[0]) : nullptr;
  MultiExprArg UnwrappedArgs =
      ILE ? MultiExprArg(ILE->getInits(), ILE->getNumInits()) : Args;

  // The type we're constructing needs to be complete.
  if (!S.isCompleteType(Kind.getLocation(), DestType)) {
    Sequence.setIncompleteTypeFailure(DestType);
    return;
  }

  // C++1z [dcl.init]p17:
  //     - If the initializer expression is a prvalue and the cv-unqualified
  //       version of the source type is the same class as the class of the
  //       destination, the initializer expression is used to initialize the
  //       destination object.
  // Per DR (no number yet), this does not apply when initializing a base
  // class or delegating to another constructor from a mem-initializer.
  // ObjC++: Lambda captured by the block in the lambda to block conversion
  // should avoid copy elision.
  if (S.getLangOpts().CPlusPlus1z &&
      Entity.getKind() != InitializedEntity::EK_Base &&
      Entity.getKind() != InitializedEntity::EK_Delegating &&
      Entity.getKind() !=
          InitializedEntity::EK_LambdaToBlockConversionBlockElement &&
      UnwrappedArgs.size() == 1 && UnwrappedArgs[0]->isRValue() &&
      S.Context.hasSameUnqualifiedType(UnwrappedArgs[0]->getType(), DestType)) {
    // Convert qualifications if necessary.
    Sequence.AddQualificationConversionStep(DestType, VK_RValue);
    if (ILE)
      Sequence.RewrapReferenceInitList(DestType, ILE);
    return;
  }

  const RecordType *DestRecordType = DestType->getAs<RecordType>();
  assert(DestRecordType && "Constructor initialization requires record type");
  CXXRecordDecl *DestRecordDecl
    = cast<CXXRecordDecl>(DestRecordType->getDecl());

  // Build the candidate set directly in the initialization sequence
  // structure, so that it will persist if we fail.
  OverloadCandidateSet &CandidateSet = Sequence.getFailedCandidateSet();

  // Determine whether we are allowed to call explicit constructors or
  // explicit conversion operators.
  bool AllowExplicit = Kind.AllowExplicit() || IsListInit;
  bool CopyInitialization = Kind.getKind() == InitializationKind::IK_Copy;

  //   - Otherwise, if T is a class type, constructors are considered. The
  //     applicable constructors are enumerated, and the best one is chosen
  //     through overload resolution.
  DeclContext::lookup_result Ctors = S.LookupConstructors(DestRecordDecl);

  OverloadingResult Result = OR_No_Viable_Function;
  OverloadCandidateSet::iterator Best;
  bool AsInitializerList = false;

  // C++11 [over.match.list]p1, per DR1467:
  //   When objects of non-aggregate type T are list-initialized, such that
  //   8.5.4 [dcl.init.list] specifies that overload resolution is performed
  //   according to the rules in this section, overload resolution selects
  //   the constructor in two phases:
  //
  //   - Initially, the candidate functions are the initializer-list
  //     constructors of the class T and the argument list consists of the
  //     initializer list as a single argument.
  if (IsListInit) {
    AsInitializerList = true;

    // If the initializer list has no elements and T has a default constructor,
    // the first phase is omitted.
    if (!(UnwrappedArgs.empty() && DestRecordDecl->hasDefaultConstructor()))
      Result = ResolveConstructorOverload(S, Kind.getLocation(), Args,
                                          CandidateSet, Ctors, Best,
                                          CopyInitialization, AllowExplicit,
                                          /*OnlyListConstructor=*/true,
                                          IsListInit);
  }

  // C++11 [over.match.list]p1:
  //   - If no viable initializer-list constructor is found, overload resolution
  //     is performed again, where the candidate functions are all the
  //     constructors of the class T and the argument list consists of the
  //     elements of the initializer list.
  if (Result == OR_No_Viable_Function) {
    AsInitializerList = false;
    Result = ResolveConstructorOverload(S, Kind.getLocation(), UnwrappedArgs,
                                        CandidateSet, Ctors, Best,
                                        CopyInitialization, AllowExplicit,
                                        /*OnlyListConstructors=*/false,
                                        IsListInit);
  }
  if (Result) {
    Sequence.SetOverloadFailure(IsListInit ?
                      InitializationSequence::FK_ListConstructorOverloadFailed :
                      InitializationSequence::FK_ConstructorOverloadFailed,
                                Result);
    return;
  }

  // C++11 [dcl.init]p6:
  //   If a program calls for the default initialization of an object
  //   of a const-qualified type T, T shall be a class type with a
  //   user-provided default constructor.
  // C++ core issue 253 proposal:
  //   If the implicit default constructor initializes all subobjects, no
  //   initializer should be required.
  // The 253 proposal is for example needed to process libstdc++ headers in 5.x.
  CXXConstructorDecl *CtorDecl = cast<CXXConstructorDecl>(Best->Function);
  if (Kind.getKind() == InitializationKind::IK_Default &&
      Entity.getType().isConstQualified()) {
    if (!CtorDecl->getParent()->allowConstDefaultInit()) {
      if (!maybeRecoverWithZeroInitialization(S, Sequence, Entity))
        Sequence.SetFailed(InitializationSequence::FK_DefaultInitOfConst);
      return;
    }
  }

  // C++11 [over.match.list]p1:
  //   In copy-list-initialization, if an explicit constructor is chosen, the
  //   initializer is ill-formed.
  if (IsListInit && !Kind.AllowExplicit() && CtorDecl->isExplicit()) {
    Sequence.SetFailed(InitializationSequence::FK_ExplicitConstructor);
    return;
  }

  // Add the constructor initialization step. Any cv-qualification conversion is
  // subsumed by the initialization.
  bool HadMultipleCandidates = (CandidateSet.size() > 1);
  Sequence.AddConstructorInitializationStep(
      Best->FoundDecl, CtorDecl, DestArrayType, HadMultipleCandidates,
      IsListInit | IsInitListCopy, AsInitializerList);
}

static bool
ResolveOverloadedFunctionForReferenceBinding(Sema &S,
                                             Expr *Initializer,
                                             QualType &SourceType,
                                             QualType &UnqualifiedSourceType,
                                             QualType UnqualifiedTargetType,
                                             InitializationSequence &Sequence) {
  if (S.Context.getCanonicalType(UnqualifiedSourceType) ==
        S.Context.OverloadTy) {
    DeclAccessPair Found;
    bool HadMultipleCandidates = false;
    if (FunctionDecl *Fn
        = S.ResolveAddressOfOverloadedFunction(Initializer,
                                               UnqualifiedTargetType,
                                               false, Found,
                                               &HadMultipleCandidates)) {
      Sequence.AddAddressOverloadResolutionStep(Fn, Found,
                                                HadMultipleCandidates);
      SourceType = Fn->getType();
      UnqualifiedSourceType = SourceType.getUnqualifiedType();
    } else if (!UnqualifiedTargetType->isRecordType()) {
      Sequence.SetFailed(InitializationSequence::FK_AddressOfOverloadFailed);
      return true;
    }
  }
  return false;
}

static void TryReferenceInitializationCore(Sema &S,
                                           const InitializedEntity &Entity,
                                           const InitializationKind &Kind,
                                           Expr *Initializer,
                                           QualType cv1T1, QualType T1,
                                           Qualifiers T1Quals,
                                           QualType cv2T2, QualType T2,
                                           Qualifiers T2Quals,
                                           InitializationSequence &Sequence);

static void TryValueInitialization(Sema &S,
                                   const InitializedEntity &Entity,
                                   const InitializationKind &Kind,
                                   InitializationSequence &Sequence,
                                   InitListExpr *InitList = nullptr);

/// \brief Attempt list initialization of a reference.
static void TryReferenceListInitialization(Sema &S,
                                           const InitializedEntity &Entity,
                                           const InitializationKind &Kind,
                                           InitListExpr *InitList,
                                           InitializationSequence &Sequence,
                                           bool TreatUnavailableAsInvalid) {
  // First, catch C++03 where this isn't possible.
  if (!S.getLangOpts().CPlusPlus11) {
    Sequence.SetFailed(InitializationSequence::FK_ReferenceBindingToInitList);
    return;
  }
  // Can't reference initialize a compound literal.
  if (Entity.getKind() == InitializedEntity::EK_CompoundLiteralInit) {
    Sequence.SetFailed(InitializationSequence::FK_ReferenceBindingToInitList);
    return;
  }

  QualType DestType = Entity.getType();
  QualType cv1T1 = DestType->getAs<ReferenceType>()->getPointeeType();
  Qualifiers T1Quals;
  QualType T1 = S.Context.getUnqualifiedArrayType(cv1T1, T1Quals);

  // Reference initialization via an initializer list works thus:
  // If the initializer list consists of a single element that is
  // reference-related to the referenced type, bind directly to that element
  // (possibly creating temporaries).
  // Otherwise, initialize a temporary with the initializer list and
  // bind to that.
  if (InitList->getNumInits() == 1) {
    Expr *Initializer = InitList->getInit(0);
    QualType cv2T2 = Initializer->getType();
    Qualifiers T2Quals;
    QualType T2 = S.Context.getUnqualifiedArrayType(cv2T2, T2Quals);

    // If this fails, creating a temporary wouldn't work either.
    if (ResolveOverloadedFunctionForReferenceBinding(S, Initializer, cv2T2, T2,
                                                     T1, Sequence))
      return;

    SourceLocation DeclLoc = Initializer->getLocStart();
    bool dummy1, dummy2, dummy3;
    Sema::ReferenceCompareResult RefRelationship
      = S.CompareReferenceRelationship(DeclLoc, cv1T1, cv2T2, dummy1,
                                       dummy2, dummy3);
    if (RefRelationship >= Sema::Ref_Related) {
      // Try to bind the reference here.
      TryReferenceInitializationCore(S, Entity, Kind, Initializer, cv1T1, T1,
                                     T1Quals, cv2T2, T2, T2Quals, Sequence);
      if (Sequence)
        Sequence.RewrapReferenceInitList(cv1T1, InitList);
      return;
    }

    // Update the initializer if we've resolved an overloaded function.
    if (Sequence.step_begin() != Sequence.step_end())
      Sequence.RewrapReferenceInitList(cv1T1, InitList);
  }

  // Not reference-related. Create a temporary and bind to that.
  InitializedEntity TempEntity = InitializedEntity::InitializeTemporary(cv1T1);

  TryListInitialization(S, TempEntity, Kind, InitList, Sequence,
                        TreatUnavailableAsInvalid);
  if (Sequence) {
    if (DestType->isRValueReferenceType() ||
        (T1Quals.hasConst() && !T1Quals.hasVolatile()))
      Sequence.AddReferenceBindingStep(cv1T1, /*bindingTemporary=*/true);
    else
      Sequence.SetFailed(
          InitializationSequence::FK_NonConstLValueReferenceBindingToTemporary);
  }
}

/// \brief Attempt list initialization (C++0x [dcl.init.list])
static void TryListInitialization(Sema &S,
                                  const InitializedEntity &Entity,
                                  const InitializationKind &Kind,
                                  InitListExpr *InitList,
                                  InitializationSequence &Sequence,
                                  bool TreatUnavailableAsInvalid) {
  QualType DestType = Entity.getType();

  // C++ doesn't allow scalar initialization with more than one argument.
  // But C99 complex numbers are scalars and it makes sense there.
  if (S.getLangOpts().CPlusPlus && DestType->isScalarType() &&
      !DestType->isAnyComplexType() && InitList->getNumInits() > 1) {
    Sequence.SetFailed(InitializationSequence::FK_TooManyInitsForScalar);
    return;
  }
  if (DestType->isReferenceType()) {
    TryReferenceListInitialization(S, Entity, Kind, InitList, Sequence,
                                   TreatUnavailableAsInvalid);
    return;
  }

  if (DestType->isRecordType() &&
      !S.isCompleteType(InitList->getLocStart(), DestType)) {
    Sequence.setIncompleteTypeFailure(DestType);
    return;
  }

  // C++11 [dcl.init.list]p3, per DR1467:
  // - If T is a class type and the initializer list has a single element of
  //   type cv U, where U is T or a class derived from T, the object is
  //   initialized from that element (by copy-initialization for
  //   copy-list-initialization, or by direct-initialization for
  //   direct-list-initialization).
  // - Otherwise, if T is a character array and the initializer list has a
  //   single element that is an appropriately-typed string literal
  //   (8.5.2 [dcl.init.string]), initialization is performed as described
  //   in that section.
  // - Otherwise, if T is an aggregate, [...] (continue below).
  if (S.getLangOpts().CPlusPlus11 && InitList->getNumInits() == 1) {
    if (DestType->isRecordType()) {
      QualType InitType = InitList->getInit(0)->getType();
      if (S.Context.hasSameUnqualifiedType(InitType, DestType) ||
          S.IsDerivedFrom(InitList->getLocStart(), InitType, DestType)) {
        Expr *InitListAsExpr = InitList;
        TryConstructorInitialization(S, Entity, Kind, InitListAsExpr, DestType,
                                     DestType, Sequence,
                                     /*InitListSyntax*/false,
                                     /*IsInitListCopy*/true);
        return;
      }
    }
    if (const ArrayType *DestAT = S.Context.getAsArrayType(DestType)) {
      Expr *SubInit[1] = {InitList->getInit(0)};
      if (!isa<VariableArrayType>(DestAT) &&
          IsStringInit(SubInit[0], DestAT, S.Context) == SIF_None) {
        InitializationKind SubKind =
            Kind.getKind() == InitializationKind::IK_DirectList
                ? InitializationKind::CreateDirect(Kind.getLocation(),
                                                   InitList->getLBraceLoc(),
                                                   InitList->getRBraceLoc())
                : Kind;
        Sequence.InitializeFrom(S, Entity, SubKind, SubInit,
                                /*TopLevelOfInitList*/ true,
                                TreatUnavailableAsInvalid);

        // TryStringLiteralInitialization() (in InitializeFrom()) will fail if
        // the element is not an appropriately-typed string literal, in which
        // case we should proceed as in C++11 (below).
        if (Sequence) {
          Sequence.RewrapReferenceInitList(Entity.getType(), InitList);
          return;
        }
      }
    }
  }

  // C++11 [dcl.init.list]p3:
  //   - If T is an aggregate, aggregate initialization is performed.
  if ((DestType->isRecordType() && !DestType->isAggregateType()) ||
      (S.getLangOpts().CPlusPlus11 &&
       S.isStdInitializerList(DestType, nullptr))) {
    if (S.getLangOpts().CPlusPlus11) {
      //   - Otherwise, if the initializer list has no elements and T is a
      //     class type with a default constructor, the object is
      //     value-initialized.
      if (InitList->getNumInits() == 0) {
        CXXRecordDecl *RD = DestType->getAsCXXRecordDecl();
        if (RD->hasDefaultConstructor()) {
          TryValueInitialization(S, Entity, Kind, Sequence, InitList);
          return;
        }
      }

      //   - Otherwise, if T is a specialization of std::initializer_list<E>,
      //     an initializer_list object constructed [...]
      if (TryInitializerListConstruction(S, InitList, DestType, Sequence,
                                         TreatUnavailableAsInvalid))
        return;

      //   - Otherwise, if T is a class type, constructors are considered.
      Expr *InitListAsExpr = InitList;
      TryConstructorInitialization(S, Entity, Kind, InitListAsExpr, DestType,
                                   DestType, Sequence, /*InitListSyntax*/true);
    } else
      Sequence.SetFailed(InitializationSequence::FK_InitListBadDestinationType);
    return;
  }

  if (S.getLangOpts().CPlusPlus && !DestType->isAggregateType() &&
      InitList->getNumInits() == 1) {
    Expr *E = InitList->getInit(0);

    //   - Otherwise, if T is an enumeration with a fixed underlying type,
    //     the initializer-list has a single element v, and the initialization
    //     is direct-list-initialization, the object is initialized with the
    //     value T(v); if a narrowing conversion is required to convert v to
    //     the underlying type of T, the program is ill-formed.
    auto *ET = DestType->getAs<EnumType>();
    if (S.getLangOpts().CPlusPlus1z &&
        Kind.getKind() == InitializationKind::IK_DirectList &&
        ET && ET->getDecl()->isFixed() &&
        !S.Context.hasSameUnqualifiedType(E->getType(), DestType) &&
        (E->getType()->isIntegralOrEnumerationType() ||
         E->getType()->isFloatingType())) {
      // There are two ways that T(v) can work when T is an enumeration type.
      // If there is either an implicit conversion sequence from v to T or
      // a conversion function that can convert from v to T, then we use that.
      // Otherwise, if v is of integral, enumeration, or floating-point type,
      // it is converted to the enumeration type via its underlying type.
      // There is no overlap possible between these two cases (except when the
      // source value is already of the destination type), and the first
      // case is handled by the general case for single-element lists below.
      ImplicitConversionSequence ICS;
      ICS.setStandard();
      ICS.Standard.setAsIdentityConversion();
      if (!E->isRValue())
        ICS.Standard.First = ICK_Lvalue_To_Rvalue;
      // If E is of a floating-point type, then the conversion is ill-formed
      // due to narrowing, but go through the motions in order to produce the
      // right diagnostic.
      ICS.Standard.Second = E->getType()->isFloatingType()
                                ? ICK_Floating_Integral
                                : ICK_Integral_Conversion;
      ICS.Standard.setFromType(E->getType());
      ICS.Standard.setToType(0, E->getType());
      ICS.Standard.setToType(1, DestType);
      ICS.Standard.setToType(2, DestType);
      Sequence.AddConversionSequenceStep(ICS, ICS.Standard.getToType(2),
                                         /*TopLevelOfInitList*/true);
      Sequence.RewrapReferenceInitList(Entity.getType(), InitList);
      return;
    }

    //   - Otherwise, if the initializer list has a single element of type E
    //     [...references are handled above...], the object or reference is
    //     initialized from that element (by copy-initialization for
    //     copy-list-initialization, or by direct-initialization for
    //     direct-list-initialization); if a narrowing conversion is required
    //     to convert the element to T, the program is ill-formed.
    //
    // Per core-24034, this is direct-initialization if we were performing
    // direct-list-initialization and copy-initialization otherwise.
    // We can't use InitListChecker for this, because it always performs
    // copy-initialization. This only matters if we might use an 'explicit'
    // conversion operator, so we only need to handle the cases where the source
    // is of record type.
    if (InitList->getInit(0)->getType()->isRecordType()) {
      InitializationKind SubKind =
          Kind.getKind() == InitializationKind::IK_DirectList
              ? InitializationKind::CreateDirect(Kind.getLocation(),
                                                 InitList->getLBraceLoc(),
                                                 InitList->getRBraceLoc())
              : Kind;
      Expr *SubInit[1] = { InitList->getInit(0) };
      Sequence.InitializeFrom(S, Entity, SubKind, SubInit,
                              /*TopLevelOfInitList*/true,
                              TreatUnavailableAsInvalid);
      if (Sequence)
        Sequence.RewrapReferenceInitList(Entity.getType(), InitList);
      return;
    }
  }

  InitListChecker CheckInitList(S, Entity, InitList,
          DestType, /*VerifyOnly=*/true, TreatUnavailableAsInvalid);
  if (CheckInitList.HadError()) {
    Sequence.SetFailed(InitializationSequence::FK_ListInitializationFailed);
    return;
  }

  // Add the list initialization step with the built init list.
  Sequence.AddListInitializationStep(DestType);
}

/// \brief Try a reference initialization that involves calling a conversion
/// function.
static OverloadingResult TryRefInitWithConversionFunction(
    Sema &S, const InitializedEntity &Entity, const InitializationKind &Kind,
    Expr *Initializer, bool AllowRValues, bool IsLValueRef,
    InitializationSequence &Sequence) {
  QualType DestType = Entity.getType();
  QualType cv1T1 = DestType->getAs<ReferenceType>()->getPointeeType();
  QualType T1 = cv1T1.getUnqualifiedType();
  QualType cv2T2 = Initializer->getType();
  QualType T2 = cv2T2.getUnqualifiedType();

  bool DerivedToBase;
  bool ObjCConversion;
  bool ObjCLifetimeConversion;
  assert(!S.CompareReferenceRelationship(Initializer->getLocStart(),
                                         T1, T2, DerivedToBase,
                                         ObjCConversion,
                                         ObjCLifetimeConversion) &&
         "Must have incompatible references when binding via conversion");
  (void)DerivedToBase;
  (void)ObjCConversion;
  (void)ObjCLifetimeConversion;
  
  // Build the candidate set directly in the initialization sequence
  // structure, so that it will persist if we fail.
  OverloadCandidateSet &CandidateSet = Sequence.getFailedCandidateSet();
  CandidateSet.clear();

  // Determine whether we are allowed to call explicit constructors or
  // explicit conversion operators.
  bool AllowExplicit = Kind.AllowExplicit();
  bool AllowExplicitConvs = Kind.allowExplicitConversionFunctionsInRefBinding();

  const RecordType *T1RecordType = nullptr;
  if (AllowRValues && (T1RecordType = T1->getAs<RecordType>()) &&
      S.isCompleteType(Kind.getLocation(), T1)) {
    // The type we're converting to is a class type. Enumerate its constructors
    // to see if there is a suitable conversion.
    CXXRecordDecl *T1RecordDecl = cast<CXXRecordDecl>(T1RecordType->getDecl());

    for (NamedDecl *D : S.LookupConstructors(T1RecordDecl)) {
      auto Info = getConstructorInfo(D);
      if (!Info.Constructor)
        continue;

      if (!Info.Constructor->isInvalidDecl() &&
          Info.Constructor->isConvertingConstructor(AllowExplicit)) {
        if (Info.ConstructorTmpl)
          S.AddTemplateOverloadCandidate(Info.ConstructorTmpl, Info.FoundDecl,
                                         /*ExplicitArgs*/ nullptr,
                                         Initializer, CandidateSet,
                                         /*SuppressUserConversions=*/true);
        else
          S.AddOverloadCandidate(Info.Constructor, Info.FoundDecl,
                                 Initializer, CandidateSet,
                                 /*SuppressUserConversions=*/true);
      }
    }
  }
  if (T1RecordType && T1RecordType->getDecl()->isInvalidDecl())
    return OR_No_Viable_Function;

  const RecordType *T2RecordType = nullptr;
  if ((T2RecordType = T2->getAs<RecordType>()) &&
      S.isCompleteType(Kind.getLocation(), T2)) {
    // The type we're converting from is a class type, enumerate its conversion
    // functions.
    CXXRecordDecl *T2RecordDecl = cast<CXXRecordDecl>(T2RecordType->getDecl());

    const auto &Conversions = T2RecordDecl->getVisibleConversionFunctions();
    for (auto I = Conversions.begin(), E = Conversions.end(); I != E; ++I) {
      NamedDecl *D = *I;
      CXXRecordDecl *ActingDC = cast<CXXRecordDecl>(D->getDeclContext());
      if (isa<UsingShadowDecl>(D))
        D = cast<UsingShadowDecl>(D)->getTargetDecl();

      FunctionTemplateDecl *ConvTemplate = dyn_cast<FunctionTemplateDecl>(D);
      CXXConversionDecl *Conv;
      if (ConvTemplate)
        Conv = cast<CXXConversionDecl>(ConvTemplate->getTemplatedDecl());
      else
        Conv = cast<CXXConversionDecl>(D);

      // If the conversion function doesn't return a reference type,
      // it can't be considered for this conversion unless we're allowed to
      // consider rvalues.
      // FIXME: Do we need to make sure that we only consider conversion
      // candidates with reference-compatible results? That might be needed to
      // break recursion.
      if ((AllowExplicitConvs || !Conv->isExplicit()) &&
          (AllowRValues || Conv->getConversionType()->isLValueReferenceType())){
        if (ConvTemplate)
          S.AddTemplateConversionCandidate(ConvTemplate, I.getPair(),
                                           ActingDC, Initializer,
                                           DestType, CandidateSet,
                                           /*AllowObjCConversionOnExplicit=*/
                                             false);
        else
          S.AddConversionCandidate(Conv, I.getPair(), ActingDC,
                                   Initializer, DestType, CandidateSet,
                                   /*AllowObjCConversionOnExplicit=*/false);
      }
    }
  }
  if (T2RecordType && T2RecordType->getDecl()->isInvalidDecl())
    return OR_No_Viable_Function;

  SourceLocation DeclLoc = Initializer->getLocStart();

  // Perform overload resolution. If it fails, return the failed result.
  OverloadCandidateSet::iterator Best;
  if (OverloadingResult Result
        = CandidateSet.BestViableFunction(S, DeclLoc, Best, true))
    return Result;

  FunctionDecl *Function = Best->Function;
  // This is the overload that will be used for this initialization step if we
  // use this initialization. Mark it as referenced.
  Function->setReferenced();

  // Compute the returned type and value kind of the conversion.
  QualType cv3T3;
  if (isa<CXXConversionDecl>(Function))
    cv3T3 = Function->getReturnType();
  else
    cv3T3 = T1;

  ExprValueKind VK = VK_RValue;
  if (cv3T3->isLValueReferenceType())
    VK = VK_LValue;
  else if (const auto *RRef = cv3T3->getAs<RValueReferenceType>())
    VK = RRef->getPointeeType()->isFunctionType() ? VK_LValue : VK_XValue;
  cv3T3 = cv3T3.getNonLValueExprType(S.Context);

  // Add the user-defined conversion step.
  bool HadMultipleCandidates = (CandidateSet.size() > 1);
  Sequence.AddUserConversionStep(Function, Best->FoundDecl, cv3T3,
                                 HadMultipleCandidates);

  // Determine whether we'll need to perform derived-to-base adjustments or
  // other conversions.
  bool NewDerivedToBase = false;
  bool NewObjCConversion = false;
  bool NewObjCLifetimeConversion = false;
  Sema::ReferenceCompareResult NewRefRelationship
    = S.CompareReferenceRelationship(DeclLoc, T1, cv3T3,
                                     NewDerivedToBase, NewObjCConversion,
                                     NewObjCLifetimeConversion);

  // Add the final conversion sequence, if necessary.
  if (NewRefRelationship == Sema::Ref_Incompatible) {
    assert(!isa<CXXConstructorDecl>(Function) &&
           "should not have conversion after constructor");

    ImplicitConversionSequence ICS;
    ICS.setStandard();
    ICS.Standard = Best->FinalConversion;
    Sequence.AddConversionSequenceStep(ICS, ICS.Standard.getToType(2));

    // Every implicit conversion results in a prvalue, except for a glvalue
    // derived-to-base conversion, which we handle below.
    cv3T3 = ICS.Standard.getToType(2);
    VK = VK_RValue;
  }

  //   If the converted initializer is a prvalue, its type T4 is adjusted to
  //   type "cv1 T4" and the temporary materialization conversion is applied.
  //
  // We adjust the cv-qualifications to match the reference regardless of
  // whether we have a prvalue so that the AST records the change. In this
  // case, T4 is "cv3 T3".
  QualType cv1T4 = S.Context.getQualifiedType(cv3T3, cv1T1.getQualifiers());
  if (cv1T4.getQualifiers() != cv3T3.getQualifiers())
    Sequence.AddQualificationConversionStep(cv1T4, VK);
  Sequence.AddReferenceBindingStep(cv1T4, VK == VK_RValue);
  VK = IsLValueRef ? VK_LValue : VK_XValue;

  if (NewDerivedToBase)
    Sequence.AddDerivedToBaseCastStep(cv1T1, VK);
  else if (NewObjCConversion)
    Sequence.AddObjCObjectConversionStep(cv1T1);

  return OR_Success;
}

static void CheckCXX98CompatAccessibleCopy(Sema &S,
                                           const InitializedEntity &Entity,
                                           Expr *CurInitExpr);

/// \brief Attempt reference initialization (C++0x [dcl.init.ref])
static void TryReferenceInitialization(Sema &S,
                                       const InitializedEntity &Entity,
                                       const InitializationKind &Kind,
                                       Expr *Initializer,
                                       InitializationSequence &Sequence) {
  QualType DestType = Entity.getType();
  QualType cv1T1 = DestType->getAs<ReferenceType>()->getPointeeType();
  Qualifiers T1Quals;
  QualType T1 = S.Context.getUnqualifiedArrayType(cv1T1, T1Quals);
  QualType cv2T2 = Initializer->getType();
  Qualifiers T2Quals;
  QualType T2 = S.Context.getUnqualifiedArrayType(cv2T2, T2Quals);

  // If the initializer is the address of an overloaded function, try
  // to resolve the overloaded function. If all goes well, T2 is the
  // type of the resulting function.
  if (ResolveOverloadedFunctionForReferenceBinding(S, Initializer, cv2T2, T2,
                                                   T1, Sequence))
    return;

  // Delegate everything else to a subfunction.
  TryReferenceInitializationCore(S, Entity, Kind, Initializer, cv1T1, T1,
                                 T1Quals, cv2T2, T2, T2Quals, Sequence);
}

/// Determine whether an expression is a non-referenceable glvalue (one to
/// which a reference can never bind). Attemting to bind a reference to
/// such a glvalue will always create a temporary.
static bool isNonReferenceableGLValue(Expr *E) {
  return E->refersToBitField() || E->refersToVectorElement();
}

/// \brief Reference initialization without resolving overloaded functions.
static void TryReferenceInitializationCore(Sema &S,
                                           const InitializedEntity &Entity,
                                           const InitializationKind &Kind,
                                           Expr *Initializer,
                                           QualType cv1T1, QualType T1,
                                           Qualifiers T1Quals,
                                           QualType cv2T2, QualType T2,
                                           Qualifiers T2Quals,
                                           InitializationSequence &Sequence) {
  QualType DestType = Entity.getType();
  SourceLocation DeclLoc = Initializer->getLocStart();
  // Compute some basic properties of the types and the initializer.
  bool isLValueRef = DestType->isLValueReferenceType();
  bool isRValueRef = !isLValueRef;
  bool DerivedToBase = false;
  bool ObjCConversion = false;
  bool ObjCLifetimeConversion = false;
  Expr::Classification InitCategory = Initializer->Classify(S.Context);
  Sema::ReferenceCompareResult RefRelationship
    = S.CompareReferenceRelationship(DeclLoc, cv1T1, cv2T2, DerivedToBase,
                                     ObjCConversion, ObjCLifetimeConversion);

  // C++0x [dcl.init.ref]p5:
  //   A reference to type "cv1 T1" is initialized by an expression of type
  //   "cv2 T2" as follows:
  //
  //     - If the reference is an lvalue reference and the initializer
  //       expression
  // Note the analogous bullet points for rvalue refs to functions. Because
  // there are no function rvalues in C++, rvalue refs to functions are treated
  // like lvalue refs.
  OverloadingResult ConvOvlResult = OR_Success;
  bool T1Function = T1->isFunctionType();
  if (isLValueRef || T1Function) {
    if (InitCategory.isLValue() && !isNonReferenceableGLValue(Initializer) &&
        (RefRelationship == Sema::Ref_Compatible ||
         (Kind.isCStyleOrFunctionalCast() &&
          RefRelationship == Sema::Ref_Related))) {
      //   - is an lvalue (but is not a bit-field), and "cv1 T1" is
      //     reference-compatible with "cv2 T2," or
      if (T1Quals != T2Quals)
        // Convert to cv1 T2. This should only add qualifiers unless this is a
        // c-style cast. The removal of qualifiers in that case notionally
        // happens after the reference binding, but that doesn't matter.
        Sequence.AddQualificationConversionStep(
            S.Context.getQualifiedType(T2, T1Quals),
            Initializer->getValueKind());
      if (DerivedToBase)
        Sequence.AddDerivedToBaseCastStep(cv1T1, VK_LValue);
      else if (ObjCConversion)
        Sequence.AddObjCObjectConversionStep(cv1T1);

      // We only create a temporary here when binding a reference to a
      // bit-field or vector element. Those cases are't supposed to be
      // handled by this bullet, but the outcome is the same either way.
      Sequence.AddReferenceBindingStep(cv1T1, false);
      return;
    }

    //     - has a class type (i.e., T2 is a class type), where T1 is not
    //       reference-related to T2, and can be implicitly converted to an
    //       lvalue of type "cv3 T3," where "cv1 T1" is reference-compatible
    //       with "cv3 T3" (this conversion is selected by enumerating the
    //       applicable conversion functions (13.3.1.6) and choosing the best
    //       one through overload resolution (13.3)),
    // If we have an rvalue ref to function type here, the rhs must be
    // an rvalue. DR1287 removed the "implicitly" here.
    if (RefRelationship == Sema::Ref_Incompatible && T2->isRecordType() &&
        (isLValueRef || InitCategory.isRValue())) {
      ConvOvlResult = TryRefInitWithConversionFunction(
          S, Entity, Kind, Initializer, /*AllowRValues*/ isRValueRef,
          /*IsLValueRef*/ isLValueRef, Sequence);
      if (ConvOvlResult == OR_Success)
        return;
      if (ConvOvlResult != OR_No_Viable_Function)
        Sequence.SetOverloadFailure(
            InitializationSequence::FK_ReferenceInitOverloadFailed,
            ConvOvlResult);
    }
  }

  //     - Otherwise, the reference shall be an lvalue reference to a
  //       non-volatile const type (i.e., cv1 shall be const), or the reference
  //       shall be an rvalue reference.
  if (isLValueRef && !(T1Quals.hasConst() && !T1Quals.hasVolatile())) {
    if (S.Context.getCanonicalType(T2) == S.Context.OverloadTy)
      Sequence.SetFailed(InitializationSequence::FK_AddressOfOverloadFailed);
    else if (ConvOvlResult && !Sequence.getFailedCandidateSet().empty())
      Sequence.SetOverloadFailure(
                        InitializationSequence::FK_ReferenceInitOverloadFailed,
                                  ConvOvlResult);
    else if (!InitCategory.isLValue())
      Sequence.SetFailed(
          InitializationSequence::FK_NonConstLValueReferenceBindingToTemporary);
    else {
      InitializationSequence::FailureKind FK;
      switch (RefRelationship) {
      case Sema::Ref_Compatible:
        if (Initializer->refersToBitField())
          FK = InitializationSequence::
              FK_NonConstLValueReferenceBindingToBitfield;
        else if (Initializer->refersToVectorElement())
          FK = InitializationSequence::
              FK_NonConstLValueReferenceBindingToVectorElement;
        else
          llvm_unreachable("unexpected kind of compatible initializer");
        break;
      case Sema::Ref_Related:
        FK = InitializationSequence::FK_ReferenceInitDropsQualifiers;
        break;
      case Sema::Ref_Incompatible:
        FK = InitializationSequence::
            FK_NonConstLValueReferenceBindingToUnrelated;
        break;
      }
      Sequence.SetFailed(FK);
    }
    return;
  }

  //    - If the initializer expression
  //      - is an
  // [<=14] xvalue (but not a bit-field), class prvalue, array prvalue, or
  // [1z]   rvalue (but not a bit-field) or
  //        function lvalue and "cv1 T1" is reference-compatible with "cv2 T2"
  //
  // Note: functions are handled above and below rather than here...
  if (!T1Function &&
      (RefRelationship == Sema::Ref_Compatible ||
       (Kind.isCStyleOrFunctionalCast() &&
        RefRelationship == Sema::Ref_Related)) &&
      ((InitCategory.isXValue() && !isNonReferenceableGLValue(Initializer)) ||
       (InitCategory.isPRValue() &&
        (S.getLangOpts().CPlusPlus1z || T2->isRecordType() ||
         T2->isArrayType())))) {
    ExprValueKind ValueKind = InitCategory.isXValue() ? VK_XValue : VK_RValue;
    if (InitCategory.isPRValue() && T2->isRecordType()) {
      // The corresponding bullet in C++03 [dcl.init.ref]p5 gives the
      // compiler the freedom to perform a copy here or bind to the
      // object, while C++0x requires that we bind directly to the
      // object. Hence, we always bind to the object without making an
      // extra copy. However, in C++03 requires that we check for the
      // presence of a suitable copy constructor:
      //
      //   The constructor that would be used to make the copy shall
      //   be callable whether or not the copy is actually done.
      if (!S.getLangOpts().CPlusPlus11 && !S.getLangOpts().MicrosoftExt)
        Sequence.AddExtraneousCopyToTemporary(cv2T2);
      else if (S.getLangOpts().CPlusPlus11)
        CheckCXX98CompatAccessibleCopy(S, Entity, Initializer);
    }

    // C++1z [dcl.init.ref]/5.2.1.2:
    //   If the converted initializer is a prvalue, its type T4 is adjusted
    //   to type "cv1 T4" and the temporary materialization conversion is
    //   applied.
    QualType cv1T4 = S.Context.getQualifiedType(cv2T2, T1Quals);
    if (T1Quals != T2Quals)
      Sequence.AddQualificationConversionStep(cv1T4, ValueKind);
    Sequence.AddReferenceBindingStep(cv1T4, ValueKind == VK_RValue);
    ValueKind = isLValueRef ? VK_LValue : VK_XValue;

    //   In any case, the reference is bound to the resulting glvalue (or to
    //   an appropriate base class subobject).
    if (DerivedToBase)
      Sequence.AddDerivedToBaseCastStep(cv1T1, ValueKind);
    else if (ObjCConversion)
      Sequence.AddObjCObjectConversionStep(cv1T1);
    return;
  }

  //       - has a class type (i.e., T2 is a class type), where T1 is not
  //         reference-related to T2, and can be implicitly converted to an
  //         xvalue, class prvalue, or function lvalue of type "cv3 T3",
  //         where "cv1 T1" is reference-compatible with "cv3 T3",
  //
  // DR1287 removes the "implicitly" here.
  if (T2->isRecordType()) {
    if (RefRelationship == Sema::Ref_Incompatible) {
      ConvOvlResult = TryRefInitWithConversionFunction(
          S, Entity, Kind, Initializer, /*AllowRValues*/ true,
          /*IsLValueRef*/ isLValueRef, Sequence);
      if (ConvOvlResult)
        Sequence.SetOverloadFailure(
            InitializationSequence::FK_ReferenceInitOverloadFailed,
            ConvOvlResult);

      return;
    }

    if (RefRelationship == Sema::Ref_Compatible &&
        isRValueRef && InitCategory.isLValue()) {
      Sequence.SetFailed(
        InitializationSequence::FK_RValueReferenceBindingToLValue);
      return;
    }

    Sequence.SetFailed(InitializationSequence::FK_ReferenceInitDropsQualifiers);
    return;
  }

  //      - Otherwise, a temporary of type "cv1 T1" is created and initialized
  //        from the initializer expression using the rules for a non-reference
  //        copy-initialization (8.5). The reference is then bound to the
  //        temporary. [...]

  InitializedEntity TempEntity = InitializedEntity::InitializeTemporary(cv1T1);

  // FIXME: Why do we use an implicit conversion here rather than trying
  // copy-initialization?
  ImplicitConversionSequence ICS
    = S.TryImplicitConversion(Initializer, TempEntity.getType(),
                              /*SuppressUserConversions=*/false,
                              /*AllowExplicit=*/false,
                              /*FIXME:InOverloadResolution=*/false,
                              /*CStyle=*/Kind.isCStyleOrFunctionalCast(),
                              /*AllowObjCWritebackConversion=*/false);
  
  if (ICS.isBad()) {
    // FIXME: Use the conversion function set stored in ICS to turn
    // this into an overloading ambiguity diagnostic. However, we need
    // to keep that set as an OverloadCandidateSet rather than as some
    // other kind of set.
    if (ConvOvlResult && !Sequence.getFailedCandidateSet().empty())
      Sequence.SetOverloadFailure(
                        InitializationSequence::FK_ReferenceInitOverloadFailed,
                                  ConvOvlResult);
    else if (S.Context.getCanonicalType(T2) == S.Context.OverloadTy)
      Sequence.SetFailed(InitializationSequence::FK_AddressOfOverloadFailed);
    else
      Sequence.SetFailed(InitializationSequence::FK_ReferenceInitFailed);
    return;
  } else {
    Sequence.AddConversionSequenceStep(ICS, TempEntity.getType());
  }

  //        [...] If T1 is reference-related to T2, cv1 must be the
  //        same cv-qualification as, or greater cv-qualification
  //        than, cv2; otherwise, the program is ill-formed.
  unsigned T1CVRQuals = T1Quals.getCVRQualifiers();
  unsigned T2CVRQuals = T2Quals.getCVRQualifiers();
  if (RefRelationship == Sema::Ref_Related &&
      (T1CVRQuals | T2CVRQuals) != T1CVRQuals) {
    Sequence.SetFailed(InitializationSequence::FK_ReferenceInitDropsQualifiers);
    return;
  }

  //   [...] If T1 is reference-related to T2 and the reference is an rvalue
  //   reference, the initializer expression shall not be an lvalue.
  if (RefRelationship >= Sema::Ref_Related && !isLValueRef &&
      InitCategory.isLValue()) {
    Sequence.SetFailed(
                    InitializationSequence::FK_RValueReferenceBindingToLValue);
    return;
  }

  Sequence.AddReferenceBindingStep(cv1T1, /*bindingTemporary=*/true);
}

/// \brief Attempt character array initialization from a string literal
/// (C++ [dcl.init.string], C99 6.7.8).
static void TryStringLiteralInitialization(Sema &S,
                                           const InitializedEntity &Entity,
                                           const InitializationKind &Kind,
                                           Expr *Initializer,
                                       InitializationSequence &Sequence) {
  Sequence.AddStringInitStep(Entity.getType());
}

/// \brief Attempt value initialization (C++ [dcl.init]p7).
static void TryValueInitialization(Sema &S,
                                   const InitializedEntity &Entity,
                                   const InitializationKind &Kind,
                                   InitializationSequence &Sequence,
                                   InitListExpr *InitList) {
  assert((!InitList || InitList->getNumInits() == 0) &&
         "Shouldn't use value-init for non-empty init lists");

  // C++98 [dcl.init]p5, C++11 [dcl.init]p7:
  //
  //   To value-initialize an object of type T means:
  QualType T = Entity.getType();

  //     -- if T is an array type, then each element is value-initialized;
  T = S.Context.getBaseElementType(T);

  if (const RecordType *RT = T->getAs<RecordType>()) {
    if (CXXRecordDecl *ClassDecl = dyn_cast<CXXRecordDecl>(RT->getDecl())) {
      bool NeedZeroInitialization = true;
      // C++98:
      // -- if T is a class type (clause 9) with a user-declared constructor
      //    (12.1), then the default constructor for T is called (and the
      //    initialization is ill-formed if T has no accessible default
      //    constructor);
      // C++11:
      // -- if T is a class type (clause 9) with either no default constructor
      //    (12.1 [class.ctor]) or a default constructor that is user-provided
      //    or deleted, then the object is default-initialized;
      //
      // Note that the C++11 rule is the same as the C++98 rule if there are no
      // defaulted or deleted constructors, so we just use it unconditionally.
      CXXConstructorDecl *CD = S.LookupDefaultConstructor(ClassDecl);
      if (!CD || !CD->getCanonicalDecl()->isDefaulted() || CD->isDeleted())
        NeedZeroInitialization = false;

      // -- if T is a (possibly cv-qualified) non-union class type without a
      //    user-provided or deleted default constructor, then the object is
      //    zero-initialized and, if T has a non-trivial default constructor,
      //    default-initialized;
      // The 'non-union' here was removed by DR1502. The 'non-trivial default
      // constructor' part was removed by DR1507.
      if (NeedZeroInitialization)
        Sequence.AddZeroInitializationStep(Entity.getType());

      // C++03:
      // -- if T is a non-union class type without a user-declared constructor,
      //    then every non-static data member and base class component of T is
      //    value-initialized;
      // [...] A program that calls for [...] value-initialization of an
      // entity of reference type is ill-formed.
      //
      // C++11 doesn't need this handling, because value-initialization does not
      // occur recursively there, and the implicit default constructor is
      // defined as deleted in the problematic cases.
      if (!S.getLangOpts().CPlusPlus11 &&
          ClassDecl->hasUninitializedReferenceMember()) {
        Sequence.SetFailed(InitializationSequence::FK_TooManyInitsForReference);
        return;
      }

      // If this is list-value-initialization, pass the empty init list on when
      // building the constructor call. This affects the semantics of a few
      // things (such as whether an explicit default constructor can be called).
      Expr *InitListAsExpr = InitList;
      MultiExprArg Args(&InitListAsExpr, InitList ? 1 : 0);
      bool InitListSyntax = InitList;

      // FIXME: Instead of creating a CXXConstructExpr of array type here,
      // wrap a class-typed CXXConstructExpr in an ArrayInitLoopExpr.
      return TryConstructorInitialization(
          S, Entity, Kind, Args, T, Entity.getType(), Sequence, InitListSyntax);
    }
  }

  Sequence.AddZeroInitializationStep(Entity.getType());
}

/// \brief Attempt default initialization (C++ [dcl.init]p6).
static void TryDefaultInitialization(Sema &S,
                                     const InitializedEntity &Entity,
                                     const InitializationKind &Kind,
                                     InitializationSequence &Sequence) {
  assert(Kind.getKind() == InitializationKind::IK_Default);

  // C++ [dcl.init]p6:
  //   To default-initialize an object of type T means:
  //     - if T is an array type, each element is default-initialized;
  QualType DestType = S.Context.getBaseElementType(Entity.getType());
         
  //     - if T is a (possibly cv-qualified) class type (Clause 9), the default
  //       constructor for T is called (and the initialization is ill-formed if
  //       T has no accessible default constructor);
  if (DestType->isRecordType() && S.getLangOpts().CPlusPlus) {
    TryConstructorInitialization(S, Entity, Kind, None, DestType,
                                 Entity.getType(), Sequence);
    return;
  }

  //     - otherwise, no initialization is performed.

  //   If a program calls for the default initialization of an object of
  //   a const-qualified type T, T shall be a class type with a user-provided
  //   default constructor.
  if (DestType.isConstQualified() && S.getLangOpts().CPlusPlus) {
    if (!maybeRecoverWithZeroInitialization(S, Sequence, Entity))
      Sequence.SetFailed(InitializationSequence::FK_DefaultInitOfConst);
    return;
  }

  // If the destination type has a lifetime property, zero-initialize it.
  if (DestType.getQualifiers().hasObjCLifetime()) {
    Sequence.AddZeroInitializationStep(Entity.getType());
    return;
  }
}

/// \brief Attempt a user-defined conversion between two types (C++ [dcl.init]),
/// which enumerates all conversion functions and performs overload resolution
/// to select the best.
static void TryUserDefinedConversion(Sema &S,
                                     QualType DestType,
                                     const InitializationKind &Kind,
                                     Expr *Initializer,
                                     InitializationSequence &Sequence,
                                     bool TopLevelOfInitList) {
  assert(!DestType->isReferenceType() && "References are handled elsewhere");
  QualType SourceType = Initializer->getType();
  assert((DestType->isRecordType() || SourceType->isRecordType()) &&
         "Must have a class type to perform a user-defined conversion");

  // Build the candidate set directly in the initialization sequence
  // structure, so that it will persist if we fail.
  OverloadCandidateSet &CandidateSet = Sequence.getFailedCandidateSet();
  CandidateSet.clear();

  // Determine whether we are allowed to call explicit constructors or
  // explicit conversion operators.
  bool AllowExplicit = Kind.AllowExplicit();

  if (const RecordType *DestRecordType = DestType->getAs<RecordType>()) {
    // The type we're converting to is a class type. Enumerate its constructors
    // to see if there is a suitable conversion.
    CXXRecordDecl *DestRecordDecl
      = cast<CXXRecordDecl>(DestRecordType->getDecl());

    // Try to complete the type we're converting to.
    if (S.isCompleteType(Kind.getLocation(), DestType)) {
      for (NamedDecl *D : S.LookupConstructors(DestRecordDecl)) {
        auto Info = getConstructorInfo(D);
        if (!Info.Constructor)
          continue;

        if (!Info.Constructor->isInvalidDecl() &&
            Info.Constructor->isConvertingConstructor(AllowExplicit)) {
          if (Info.ConstructorTmpl)
            S.AddTemplateOverloadCandidate(Info.ConstructorTmpl, Info.FoundDecl,
                                           /*ExplicitArgs*/ nullptr,
                                           Initializer, CandidateSet,
                                           /*SuppressUserConversions=*/true);
          else
            S.AddOverloadCandidate(Info.Constructor, Info.FoundDecl,
                                   Initializer, CandidateSet,
                                   /*SuppressUserConversions=*/true);
        }
      }
    }
  }

  SourceLocation DeclLoc = Initializer->getLocStart();

  if (const RecordType *SourceRecordType = SourceType->getAs<RecordType>()) {
    // The type we're converting from is a class type, enumerate its conversion
    // functions.

    // We can only enumerate the conversion functions for a complete type; if
    // the type isn't complete, simply skip this step.
    if (S.isCompleteType(DeclLoc, SourceType)) {
      CXXRecordDecl *SourceRecordDecl
        = cast<CXXRecordDecl>(SourceRecordType->getDecl());

      const auto &Conversions =
          SourceRecordDecl->getVisibleConversionFunctions();
      for (auto I = Conversions.begin(), E = Conversions.end(); I != E; ++I) {
        NamedDecl *D = *I;
        CXXRecordDecl *ActingDC = cast<CXXRecordDecl>(D->getDeclContext());
        if (isa<UsingShadowDecl>(D))
          D = cast<UsingShadowDecl>(D)->getTargetDecl();

        FunctionTemplateDecl *ConvTemplate = dyn_cast<FunctionTemplateDecl>(D);
        CXXConversionDecl *Conv;
        if (ConvTemplate)
          Conv = cast<CXXConversionDecl>(ConvTemplate->getTemplatedDecl());
        else
          Conv = cast<CXXConversionDecl>(D);

        if (AllowExplicit || !Conv->isExplicit()) {
          if (ConvTemplate)
            S.AddTemplateConversionCandidate(ConvTemplate, I.getPair(),
                                             ActingDC, Initializer, DestType,
                                             CandidateSet, AllowExplicit);
          else
            S.AddConversionCandidate(Conv, I.getPair(), ActingDC,
                                     Initializer, DestType, CandidateSet,
                                     AllowExplicit);
        }
      }
    }
  }

  // Perform overload resolution. If it fails, return the failed result.
  OverloadCandidateSet::iterator Best;
  if (OverloadingResult Result
        = CandidateSet.BestViableFunction(S, DeclLoc, Best, true)) {
    Sequence.SetOverloadFailure(
                        InitializationSequence::FK_UserConversionOverloadFailed,
                                Result);
    return;
  }

  FunctionDecl *Function = Best->Function;
  Function->setReferenced();
  bool HadMultipleCandidates = (CandidateSet.size() > 1);

  if (isa<CXXConstructorDecl>(Function)) {
    // Add the user-defined conversion step. Any cv-qualification conversion is
    // subsumed by the initialization. Per DR5, the created temporary is of the
    // cv-unqualified type of the destination.
    Sequence.AddUserConversionStep(Function, Best->FoundDecl,
                                   DestType.getUnqualifiedType(),
                                   HadMultipleCandidates);

    // C++14 and before:
    //   - if the function is a constructor, the call initializes a temporary
    //     of the cv-unqualified version of the destination type. The [...]
    //     temporary [...] is then used to direct-initialize, according to the
    //     rules above, the object that is the destination of the
    //     copy-initialization.
    // Note that this just performs a simple object copy from the temporary.
    //
    // C++1z:
    //   - if the function is a constructor, the call is a prvalue of the
    //     cv-unqualified version of the destination type whose return object
    //     is initialized by the constructor. The call is used to
    //     direct-initialize, according to the rules above, the object that
    //     is the destination of the copy-initialization.
    // Therefore we need to do nothing further.
    //
    // FIXME: Mark this copy as extraneous.
    if (!S.getLangOpts().CPlusPlus1z)
      Sequence.AddFinalCopy(DestType);
    else if (DestType.hasQualifiers())
      Sequence.AddQualificationConversionStep(DestType, VK_RValue);
    return;
  }

  // Add the user-defined conversion step that calls the conversion function.
  QualType ConvType = Function->getCallResultType();
  Sequence.AddUserConversionStep(Function, Best->FoundDecl, ConvType,
                                 HadMultipleCandidates);

  if (ConvType->getAs<RecordType>()) {
    //   The call is used to direct-initialize [...] the object that is the
    //   destination of the copy-initialization.
    //
    // In C++1z, this does not call a constructor if we enter /17.6.1:
    //   - If the initializer expression is a prvalue and the cv-unqualified
    //     version of the source type is the same as the class of the
    //     destination [... do not make an extra copy]
    //
    // FIXME: Mark this copy as extraneous.
    if (!S.getLangOpts().CPlusPlus1z ||
        Function->getReturnType()->isReferenceType() ||
        !S.Context.hasSameUnqualifiedType(ConvType, DestType))
      Sequence.AddFinalCopy(DestType);
    else if (!S.Context.hasSameType(ConvType, DestType))
      Sequence.AddQualificationConversionStep(DestType, VK_RValue);
    return;
  }

  // If the conversion following the call to the conversion function
  // is interesting, add it as a separate step.
  if (Best->FinalConversion.First || Best->FinalConversion.Second ||
      Best->FinalConversion.Third) {
    ImplicitConversionSequence ICS;
    ICS.setStandard();
    ICS.Standard = Best->FinalConversion;
    Sequence.AddConversionSequenceStep(ICS, DestType, TopLevelOfInitList);
  }
}

/// An egregious hack for compatibility with libstdc++-4.2: in <tr1/hashtable>,
/// a function with a pointer return type contains a 'return false;' statement.
/// In C++11, 'false' is not a null pointer, so this breaks the build of any
/// code using that header.
///
/// Work around this by treating 'return false;' as zero-initializing the result
/// if it's used in a pointer-returning function in a system header.
static bool isLibstdcxxPointerReturnFalseHack(Sema &S,
                                              const InitializedEntity &Entity,
                                              const Expr *Init) {
  return S.getLangOpts().CPlusPlus11 &&
         Entity.getKind() == InitializedEntity::EK_Result &&
         Entity.getType()->isPointerType() &&
         isa<CXXBoolLiteralExpr>(Init) &&
         !cast<CXXBoolLiteralExpr>(Init)->getValue() &&
         S.getSourceManager().isInSystemHeader(Init->getExprLoc());
}

/// The non-zero enum values here are indexes into diagnostic alternatives.
enum InvalidICRKind { IIK_okay, IIK_nonlocal, IIK_nonscalar };

/// Determines whether this expression is an acceptable ICR source.
static InvalidICRKind isInvalidICRSource(ASTContext &C, Expr *e,
                                         bool isAddressOf, bool &isWeakAccess) {
  // Skip parens.
  e = e->IgnoreParens();

  // Skip address-of nodes.
  if (UnaryOperator *op = dyn_cast<UnaryOperator>(e)) {
    if (op->getOpcode() == UO_AddrOf)
      return isInvalidICRSource(C, op->getSubExpr(), /*addressof*/ true,
                                isWeakAccess);

  // Skip certain casts.
  } else if (CastExpr *ce = dyn_cast<CastExpr>(e)) {
    switch (ce->getCastKind()) {
    case CK_Dependent:
    case CK_BitCast:
    case CK_LValueBitCast:
    case CK_NoOp:
      return isInvalidICRSource(C, ce->getSubExpr(), isAddressOf, isWeakAccess);

    case CK_ArrayToPointerDecay:
      return IIK_nonscalar;

    case CK_NullToPointer:
      return IIK_okay;

    default:
      break;
    }

  // If we have a declaration reference, it had better be a local variable.
  } else if (isa<DeclRefExpr>(e)) {
    // set isWeakAccess to true, to mean that there will be an implicit 
    // load which requires a cleanup.
    if (e->getType().getObjCLifetime() == Qualifiers::OCL_Weak)
      isWeakAccess = true;
    
    if (!isAddressOf) return IIK_nonlocal;

    VarDecl *var = dyn_cast<VarDecl>(cast<DeclRefExpr>(e)->getDecl());
    if (!var) return IIK_nonlocal;

    return (var->hasLocalStorage() ? IIK_okay : IIK_nonlocal);

  // If we have a conditional operator, check both sides.
  } else if (ConditionalOperator *cond = dyn_cast<ConditionalOperator>(e)) {
    if (InvalidICRKind iik = isInvalidICRSource(C, cond->getLHS(), isAddressOf,
                                                isWeakAccess))
      return iik;

    return isInvalidICRSource(C, cond->getRHS(), isAddressOf, isWeakAccess);

  // These are never scalar.
  } else if (isa<ArraySubscriptExpr>(e)) {
    return IIK_nonscalar;

  // Otherwise, it needs to be a null pointer constant.
  } else {
    return (e->isNullPointerConstant(C, Expr::NPC_ValueDependentIsNull)
            ? IIK_okay : IIK_nonlocal);
  }

  return IIK_nonlocal;
}

/// Check whether the given expression is a valid operand for an
/// indirect copy/restore.
static void checkIndirectCopyRestoreSource(Sema &S, Expr *src) {
  assert(src->isRValue());
  bool isWeakAccess = false;
  InvalidICRKind iik = isInvalidICRSource(S.Context, src, false, isWeakAccess);
  // If isWeakAccess to true, there will be an implicit 
  // load which requires a cleanup.
  if (S.getLangOpts().ObjCAutoRefCount && isWeakAccess)
    S.Cleanup.setExprNeedsCleanups(true);

  if (iik == IIK_okay) return;

  S.Diag(src->getExprLoc(), diag::err_arc_nonlocal_writeback)
    << ((unsigned) iik - 1)  // shift index into diagnostic explanations
    << src->getSourceRange();
}

/// \brief Determine whether we have compatible array types for the
/// purposes of GNU by-copy array initialization.
static bool hasCompatibleArrayTypes(ASTContext &Context, const ArrayType *Dest,
                                    const ArrayType *Source) {
  // If the source and destination array types are equivalent, we're
  // done.
  if (Context.hasSameType(QualType(Dest, 0), QualType(Source, 0)))
    return true;

  // Make sure that the element types are the same.
  if (!Context.hasSameType(Dest->getElementType(), Source->getElementType()))
    return false;

  // The only mismatch we allow is when the destination is an
  // incomplete array type and the source is a constant array type.
  return Source->isConstantArrayType() && Dest->isIncompleteArrayType();
}

static bool tryObjCWritebackConversion(Sema &S,
                                       InitializationSequence &Sequence,
                                       const InitializedEntity &Entity,
                                       Expr *Initializer) {
  bool ArrayDecay = false;
  QualType ArgType = Initializer->getType();
  QualType ArgPointee;
  if (const ArrayType *ArgArrayType = S.Context.getAsArrayType(ArgType)) {
    ArrayDecay = true;
    ArgPointee = ArgArrayType->getElementType();
    ArgType = S.Context.getPointerType(ArgPointee);
  }
      
  // Handle write-back conversion.
  QualType ConvertedArgType;
  if (!S.isObjCWritebackConversion(ArgType, Entity.getType(),
                                   ConvertedArgType))
    return false;

  // We should copy unless we're passing to an argument explicitly
  // marked 'out'.
  bool ShouldCopy = true;
  if (ParmVarDecl *param = cast_or_null<ParmVarDecl>(Entity.getDecl()))
    ShouldCopy = (param->getObjCDeclQualifier() != ParmVarDecl::OBJC_TQ_Out);

  // Do we need an lvalue conversion?
  if (ArrayDecay || Initializer->isGLValue()) {
    ImplicitConversionSequence ICS;
    ICS.setStandard();
    ICS.Standard.setAsIdentityConversion();

    QualType ResultType;
    if (ArrayDecay) {
      ICS.Standard.First = ICK_Array_To_Pointer;
      ResultType = S.Context.getPointerType(ArgPointee);
    } else {
      ICS.Standard.First = ICK_Lvalue_To_Rvalue;
      ResultType = Initializer->getType().getNonLValueExprType(S.Context);
    }
          
    Sequence.AddConversionSequenceStep(ICS, ResultType);
  }
        
  Sequence.AddPassByIndirectCopyRestoreStep(Entity.getType(), ShouldCopy);
  return true;
}

static bool TryOCLSamplerInitialization(Sema &S,
                                        InitializationSequence &Sequence,
                                        QualType DestType,
                                        Expr *Initializer) {
  if (!S.getLangOpts().OpenCL || !DestType->isSamplerT() ||
      (!Initializer->isIntegerConstantExpr(S.Context) &&
      !Initializer->getType()->isSamplerT()))
    return false;

  Sequence.AddOCLSamplerInitStep(DestType);
  return true;
}

//
// OpenCL 1.2 spec, s6.12.10
//
// The event argument can also be used to associate the
// async_work_group_copy with a previous async copy allowing
// an event to be shared by multiple async copies; otherwise
// event should be zero.
//
static bool TryOCLZeroEventInitialization(Sema &S,
                                          InitializationSequence &Sequence,
                                          QualType DestType,
                                          Expr *Initializer) {
  if (!S.getLangOpts().OpenCL || !DestType->isEventT() ||
      !Initializer->isIntegerConstantExpr(S.getASTContext()) ||
      (Initializer->EvaluateKnownConstInt(S.getASTContext()) != 0))
    return false;

  Sequence.AddOCLZeroEventStep(DestType);
  return true;
}

static bool TryOCLZeroQueueInitialization(Sema &S,
                                          InitializationSequence &Sequence,
                                          QualType DestType,
                                          Expr *Initializer) {
  if (!S.getLangOpts().OpenCL || S.getLangOpts().OpenCLVersion < 200 ||
      !DestType->isQueueT() ||
      !Initializer->isIntegerConstantExpr(S.getASTContext()) ||
      (Initializer->EvaluateKnownConstInt(S.getASTContext()) != 0))
    return false;

  Sequence.AddOCLZeroQueueStep(DestType);
  return true;
}

InitializationSequence::InitializationSequence(Sema &S,
                                               const InitializedEntity &Entity,
                                               const InitializationKind &Kind,
                                               MultiExprArg Args,
                                               bool TopLevelOfInitList,
                                               bool TreatUnavailableAsInvalid)
    : FailedCandidateSet(Kind.getLocation(), OverloadCandidateSet::CSK_Normal) {
  InitializeFrom(S, Entity, Kind, Args, TopLevelOfInitList,
                 TreatUnavailableAsInvalid);
}

/// Tries to get a FunctionDecl out of `E`. If it succeeds and we can take the
/// address of that function, this returns true. Otherwise, it returns false.
static bool isExprAnUnaddressableFunction(Sema &S, const Expr *E) {
  auto *DRE = dyn_cast<DeclRefExpr>(E);
  if (!DRE || !isa<FunctionDecl>(DRE->getDecl()))
    return false;

  return !S.checkAddressOfFunctionIsAvailable(
      cast<FunctionDecl>(DRE->getDecl()));
}

/// Determine whether we can perform an elementwise array copy for this kind
/// of entity.
static bool canPerformArrayCopy(const InitializedEntity &Entity) {
  switch (Entity.getKind()) {
  case InitializedEntity::EK_LambdaCapture:
    // C++ [expr.prim.lambda]p24:
    //   For array members, the array elements are direct-initialized in
    //   increasing subscript order.
    return true;

  case InitializedEntity::EK_Variable:
    // C++ [dcl.decomp]p1:
    //   [...] each element is copy-initialized or direct-initialized from the
    //   corresponding element of the assignment-expression [...]
    return isa<DecompositionDecl>(Entity.getDecl());

  case InitializedEntity::EK_Member:
    // C++ [class.copy.ctor]p14:
    //   - if the member is an array, each element is direct-initialized with
    //     the corresponding subobject of x
    return Entity.isImplicitMemberInitializer();

  case InitializedEntity::EK_ArrayElement:
    // All the above cases are intended to apply recursively, even though none
    // of them actually say that.
    if (auto *E = Entity.getParent())
      return canPerformArrayCopy(*E);
    break;

  default:
    break;
  }

  return false;
}

void InitializationSequence::InitializeFrom(Sema &S,
                                            const InitializedEntity &Entity,
                                            const InitializationKind &Kind,
                                            MultiExprArg Args,
                                            bool TopLevelOfInitList,
                                            bool TreatUnavailableAsInvalid) {
  ASTContext &Context = S.Context;

  // Eliminate non-overload placeholder types in the arguments.  We
  // need to do this before checking whether types are dependent
  // because lowering a pseudo-object expression might well give us
  // something of dependent type.
  for (unsigned I = 0, E = Args.size(); I != E; ++I)
    if (Args[I]->getType()->isNonOverloadPlaceholderType()) {
      // FIXME: should we be doing this here?
      ExprResult result = S.CheckPlaceholderExpr(Args[I]);
      if (result.isInvalid()) {
        SetFailed(FK_PlaceholderType);
        return;
      }
      Args[I] = result.get();
    }

  // C++0x [dcl.init]p16:
  //   The semantics of initializers are as follows. The destination type is
  //   the type of the object or reference being initialized and the source
  //   type is the type of the initializer expression. The source type is not
  //   defined when the initializer is a braced-init-list or when it is a
  //   parenthesized list of expressions.
  QualType DestType = Entity.getType();

  if (DestType->isDependentType() ||
      Expr::hasAnyTypeDependentArguments(Args)) {
    SequenceKind = DependentSequence;
    return;
  }

  // Almost everything is a normal sequence.
  setSequenceKind(NormalSequence);

  QualType SourceType;
  Expr *Initializer = nullptr;
  if (Args.size() == 1) {
    Initializer = Args[0];
    if (S.getLangOpts().ObjC1) {
      if (S.CheckObjCBridgeRelatedConversions(Initializer->getLocStart(),
                                              DestType, Initializer->getType(),
                                              Initializer) ||
          S.ConversionToObjCStringLiteralCheck(DestType, Initializer))
        Args[0] = Initializer;
    }
    if (!isa<InitListExpr>(Initializer))
      SourceType = Initializer->getType();
  }

  //     - If the initializer is a (non-parenthesized) braced-init-list, the
  //       object is list-initialized (8.5.4).
  if (Kind.getKind() != InitializationKind::IK_Direct) {
    if (InitListExpr *InitList = dyn_cast_or_null<InitListExpr>(Initializer)) {
      TryListInitialization(S, Entity, Kind, InitList, *this,
                            TreatUnavailableAsInvalid);
      return;
    }
  }

  //     - If the destination type is a reference type, see 8.5.3.
  if (DestType->isReferenceType()) {
    // C++0x [dcl.init.ref]p1:
    //   A variable declared to be a T& or T&&, that is, "reference to type T"
    //   (8.3.2), shall be initialized by an object, or function, of type T or
    //   by an object that can be converted into a T.
    // (Therefore, multiple arguments are not permitted.)
    if (Args.size() != 1)
      SetFailed(FK_TooManyInitsForReference);
    // C++17 [dcl.init.ref]p5:
    //   A reference [...] is initialized by an expression [...] as follows:
    // If the initializer is not an expression, presumably we should reject,
    // but the standard fails to actually say so.
    else if (isa<InitListExpr>(Args[0]))
      SetFailed(FK_ParenthesizedListInitForReference);
    else
      TryReferenceInitialization(S, Entity, Kind, Args[0], *this);
    return;
  }

  //     - If the initializer is (), the object is value-initialized.
  if (Kind.getKind() == InitializationKind::IK_Value ||
      (Kind.getKind() == InitializationKind::IK_Direct && Args.empty())) {
    TryValueInitialization(S, Entity, Kind, *this);
    return;
  }

  // Handle default initialization.
  if (Kind.getKind() == InitializationKind::IK_Default) {
    TryDefaultInitialization(S, Entity, Kind, *this);
    return;
  }

  //     - If the destination type is an array of characters, an array of
  //       char16_t, an array of char32_t, or an array of wchar_t, and the
  //       initializer is a string literal, see 8.5.2.
  //     - Otherwise, if the destination type is an array, the program is
  //       ill-formed.
  if (const ArrayType *DestAT = Context.getAsArrayType(DestType)) {
    if (Initializer && isa<VariableArrayType>(DestAT)) {
      SetFailed(FK_VariableLengthArrayHasInitializer);
      return;
    }

    if (Initializer) {
      switch (IsStringInit(Initializer, DestAT, Context)) {
      case SIF_None:
        TryStringLiteralInitialization(S, Entity, Kind, Initializer, *this);
        return;
      case SIF_NarrowStringIntoWideChar:
        SetFailed(FK_NarrowStringIntoWideCharArray);
        return;
      case SIF_WideStringIntoChar:
        SetFailed(FK_WideStringIntoCharArray);
        return;
      case SIF_IncompatWideStringIntoWideChar:
        SetFailed(FK_IncompatWideStringIntoWideChar);
        return;
      case SIF_Other:
        break;
      }
    }

    // Some kinds of initialization permit an array to be initialized from
    // another array of the same type, and perform elementwise initialization.
    if (Initializer && isa<ConstantArrayType>(DestAT) &&
        S.Context.hasSameUnqualifiedType(Initializer->getType(),
                                         Entity.getType()) &&
        canPerformArrayCopy(Entity)) {
      // If source is a prvalue, use it directly.
      if (Initializer->getValueKind() == VK_RValue) {
        AddArrayInitStep(DestType, /*IsGNUExtension*/false);
        return;
      }

      // Emit element-at-a-time copy loop.
      InitializedEntity Element =
          InitializedEntity::InitializeElement(S.Context, 0, Entity);
      QualType InitEltT =
          Context.getAsArrayType(Initializer->getType())->getElementType();
      OpaqueValueExpr OVE(Initializer->getExprLoc(), InitEltT,
                          Initializer->getValueKind(),
                          Initializer->getObjectKind());
      Expr *OVEAsExpr = &OVE;
      InitializeFrom(S, Element, Kind, OVEAsExpr, TopLevelOfInitList,
                     TreatUnavailableAsInvalid);
      if (!Failed())
        AddArrayInitLoopStep(Entity.getType(), InitEltT);
      return;
    }

    // Note: as an GNU C extension, we allow initialization of an
    // array from a compound literal that creates an array of the same
    // type, so long as the initializer has no side effects.
    if (!S.getLangOpts().CPlusPlus && Initializer &&
        isa<CompoundLiteralExpr>(Initializer->IgnoreParens()) &&
        Initializer->getType()->isArrayType()) {
      const ArrayType *SourceAT
        = Context.getAsArrayType(Initializer->getType());
      if (!hasCompatibleArrayTypes(S.Context, DestAT, SourceAT))
        SetFailed(FK_ArrayTypeMismatch);
      else if (Initializer->HasSideEffects(S.Context))
        SetFailed(FK_NonConstantArrayInit);
      else {
        AddArrayInitStep(DestType, /*IsGNUExtension*/true);
      }
    }
    // Note: as a GNU C++ extension, we allow list-initialization of a
    // class member of array type from a parenthesized initializer list.
    else if (S.getLangOpts().CPlusPlus &&
             Entity.getKind() == InitializedEntity::EK_Member &&
             Initializer && isa<InitListExpr>(Initializer)) {
      TryListInitialization(S, Entity, Kind, cast<InitListExpr>(Initializer),
                            *this, TreatUnavailableAsInvalid);
      AddParenthesizedArrayInitStep(DestType);
    } else if (DestAT->getElementType()->isCharType())
      SetFailed(FK_ArrayNeedsInitListOrStringLiteral);
    else if (IsWideCharCompatible(DestAT->getElementType(), Context))
      SetFailed(FK_ArrayNeedsInitListOrWideStringLiteral);
    else
      SetFailed(FK_ArrayNeedsInitList);

    return;
  }

  // Determine whether we should consider writeback conversions for
  // Objective-C ARC.
  bool allowObjCWritebackConversion = S.getLangOpts().ObjCAutoRefCount &&
         Entity.isParameterKind();

  // We're at the end of the line for C: it's either a write-back conversion
  // or it's a C assignment. There's no need to check anything else.
  if (!S.getLangOpts().CPlusPlus) {
    // If allowed, check whether this is an Objective-C writeback conversion.
    if (allowObjCWritebackConversion &&
        tryObjCWritebackConversion(S, *this, Entity, Initializer)) {
      return;
    }

    if (TryOCLSamplerInitialization(S, *this, DestType, Initializer))
      return;

    if (TryOCLZeroEventInitialization(S, *this, DestType, Initializer))
      return;

    if (TryOCLZeroQueueInitialization(S, *this, DestType, Initializer))
       return;

    // Handle initialization in C
    AddCAssignmentStep(DestType);
    MaybeProduceObjCObject(S, *this, Entity);
    return;
  }

  assert(S.getLangOpts().CPlusPlus);

  //     - If the destination type is a (possibly cv-qualified) class type:
  if (DestType->isRecordType()) {
    //     - If the initialization is direct-initialization, or if it is
    //       copy-initialization where the cv-unqualified version of the
    //       source type is the same class as, or a derived class of, the
    //       class of the destination, constructors are considered. [...]
    if (Kind.getKind() == InitializationKind::IK_Direct ||
        (Kind.getKind() == InitializationKind::IK_Copy &&
         (Context.hasSameUnqualifiedType(SourceType, DestType) ||
          S.IsDerivedFrom(Initializer->getLocStart(), SourceType, DestType))))
      TryConstructorInitialization(S, Entity, Kind, Args,
                                   DestType, DestType, *this);
    //     - Otherwise (i.e., for the remaining copy-initialization cases),
    //       user-defined conversion sequences that can convert from the source
    //       type to the destination type or (when a conversion function is
    //       used) to a derived class thereof are enumerated as described in
    //       13.3.1.4, and the best one is chosen through overload resolution
    //       (13.3).
    else
      TryUserDefinedConversion(S, DestType, Kind, Initializer, *this,
                               TopLevelOfInitList);
    return;
  }

  assert(Args.size() >= 1 && "Zero-argument case handled above");

  // The remaining cases all need a source type.
  if (Args.size() > 1) {
    SetFailed(FK_TooManyInitsForScalar);
    return;
  } else if (isa<InitListExpr>(Args[0])) {
    SetFailed(FK_ParenthesizedListInitForScalar);
    return;
  }

  //    - Otherwise, if the source type is a (possibly cv-qualified) class
  //      type, conversion functions are considered.
  if (!SourceType.isNull() && SourceType->isRecordType()) {
    // For a conversion to _Atomic(T) from either T or a class type derived
    // from T, initialize the T object then convert to _Atomic type.
    bool NeedAtomicConversion = false;
    if (const AtomicType *Atomic = DestType->getAs<AtomicType>()) {
      if (Context.hasSameUnqualifiedType(SourceType, Atomic->getValueType()) ||
          S.IsDerivedFrom(Initializer->getLocStart(), SourceType,
                          Atomic->getValueType())) {
        DestType = Atomic->getValueType();
        NeedAtomicConversion = true;
      }
    }

    TryUserDefinedConversion(S, DestType, Kind, Initializer, *this,
                             TopLevelOfInitList);
    MaybeProduceObjCObject(S, *this, Entity);
    if (!Failed() && NeedAtomicConversion)
      AddAtomicConversionStep(Entity.getType());
    return;
  }

  //    - Otherwise, the initial value of the object being initialized is the
  //      (possibly converted) value of the initializer expression. Standard
  //      conversions (Clause 4) will be used, if necessary, to convert the
  //      initializer expression to the cv-unqualified version of the
  //      destination type; no user-defined conversions are considered.

  ImplicitConversionSequence ICS
    = S.TryImplicitConversion(Initializer, DestType,
                              /*SuppressUserConversions*/true,
                              /*AllowExplicitConversions*/ false,
                              /*InOverloadResolution*/ false,
                              /*CStyle=*/Kind.isCStyleOrFunctionalCast(),
                              allowObjCWritebackConversion);

  if (ICS.isStandard() &&
      ICS.Standard.Second == ICK_Writeback_Conversion) {
    // Objective-C ARC writeback conversion.
    
    // We should copy unless we're passing to an argument explicitly
    // marked 'out'.
    bool ShouldCopy = true;
    if (ParmVarDecl *Param = cast_or_null<ParmVarDecl>(Entity.getDecl()))
      ShouldCopy = (Param->getObjCDeclQualifier() != ParmVarDecl::OBJC_TQ_Out);
    
    // If there was an lvalue adjustment, add it as a separate conversion.
    if (ICS.Standard.First == ICK_Array_To_Pointer ||
        ICS.Standard.First == ICK_Lvalue_To_Rvalue) {
      ImplicitConversionSequence LvalueICS;
      LvalueICS.setStandard();
      LvalueICS.Standard.setAsIdentityConversion();
      LvalueICS.Standard.setAllToTypes(ICS.Standard.getToType(0));
      LvalueICS.Standard.First = ICS.Standard.First;
      AddConversionSequenceStep(LvalueICS, ICS.Standard.getToType(0));
    }
    
    AddPassByIndirectCopyRestoreStep(DestType, ShouldCopy);
  } else if (ICS.isBad()) {
    DeclAccessPair dap;
    if (isLibstdcxxPointerReturnFalseHack(S, Entity, Initializer)) {
      AddZeroInitializationStep(Entity.getType());
    } else if (Initializer->getType() == Context.OverloadTy &&
               !S.ResolveAddressOfOverloadedFunction(Initializer, DestType,
                                                     false, dap))
      SetFailed(InitializationSequence::FK_AddressOfOverloadFailed);
    else if (Initializer->getType()->isFunctionType() &&
             isExprAnUnaddressableFunction(S, Initializer))
      SetFailed(InitializationSequence::FK_AddressOfUnaddressableFunction);
    else
      SetFailed(InitializationSequence::FK_ConversionFailed);
  } else {
    AddConversionSequenceStep(ICS, DestType, TopLevelOfInitList);

    MaybeProduceObjCObject(S, *this, Entity);
  }
}

InitializationSequence::~InitializationSequence() {
  for (auto &S : Steps)
    S.Destroy();
}

//===----------------------------------------------------------------------===//
// Perform initialization
//===----------------------------------------------------------------------===//
static Sema::AssignmentAction
getAssignmentAction(const InitializedEntity &Entity, bool Diagnose = false) {
  switch(Entity.getKind()) {
  case InitializedEntity::EK_Variable:
  case InitializedEntity::EK_New:
  case InitializedEntity::EK_Exception:
  case InitializedEntity::EK_Base:
  case InitializedEntity::EK_Delegating:
    return Sema::AA_Initializing;

  case InitializedEntity::EK_Parameter:
    if (Entity.getDecl() &&
        isa<ObjCMethodDecl>(Entity.getDecl()->getDeclContext()))
      return Sema::AA_Sending;

    return Sema::AA_Passing;

  case InitializedEntity::EK_Parameter_CF_Audited:
    if (Entity.getDecl() &&
      isa<ObjCMethodDecl>(Entity.getDecl()->getDeclContext()))
      return Sema::AA_Sending;
      
    return !Diagnose ? Sema::AA_Passing : Sema::AA_Passing_CFAudited;
      
  case InitializedEntity::EK_Result:
    return Sema::AA_Returning;

  case InitializedEntity::EK_Temporary:
  case InitializedEntity::EK_RelatedResult:
    // FIXME: Can we tell apart casting vs. converting?
    return Sema::AA_Casting;

  case InitializedEntity::EK_Member:
  case InitializedEntity::EK_Binding:
  case InitializedEntity::EK_ArrayElement:
  case InitializedEntity::EK_VectorElement:
  case InitializedEntity::EK_ComplexElement:
  case InitializedEntity::EK_BlockElement:
  case InitializedEntity::EK_LambdaToBlockConversionBlockElement:
  case InitializedEntity::EK_LambdaCapture:
  case InitializedEntity::EK_CompoundLiteralInit:
    return Sema::AA_Initializing;
  }

  llvm_unreachable("Invalid EntityKind!");
}

/// \brief Whether we should bind a created object as a temporary when
/// initializing the given entity.
static bool shouldBindAsTemporary(const InitializedEntity &Entity) {
  switch (Entity.getKind()) {
  case InitializedEntity::EK_ArrayElement:
  case InitializedEntity::EK_Member:
  case InitializedEntity::EK_Result:
  case InitializedEntity::EK_New:
  case InitializedEntity::EK_Variable:
  case InitializedEntity::EK_Base:
  case InitializedEntity::EK_Delegating:
  case InitializedEntity::EK_VectorElement:
  case InitializedEntity::EK_ComplexElement:
  case InitializedEntity::EK_Exception:
  case InitializedEntity::EK_BlockElement:
  case InitializedEntity::EK_LambdaToBlockConversionBlockElement:
  case InitializedEntity::EK_LambdaCapture:
  case InitializedEntity::EK_CompoundLiteralInit:
    return false;

  case InitializedEntity::EK_Parameter:
  case InitializedEntity::EK_Parameter_CF_Audited:
  case InitializedEntity::EK_Temporary:
  case InitializedEntity::EK_RelatedResult:
  case InitializedEntity::EK_Binding:
    return true;
  }

  llvm_unreachable("missed an InitializedEntity kind?");
}

/// \brief Whether the given entity, when initialized with an object
/// created for that initialization, requires destruction.
static bool shouldDestroyEntity(const InitializedEntity &Entity) {
  switch (Entity.getKind()) {
    case InitializedEntity::EK_Result:
    case InitializedEntity::EK_New:
    case InitializedEntity::EK_Base:
    case InitializedEntity::EK_Delegating:
    case InitializedEntity::EK_VectorElement:
    case InitializedEntity::EK_ComplexElement:
    case InitializedEntity::EK_BlockElement:
    case InitializedEntity::EK_LambdaToBlockConversionBlockElement:
    case InitializedEntity::EK_LambdaCapture:
      return false;

    case InitializedEntity::EK_Member:
    case InitializedEntity::EK_Binding:
    case InitializedEntity::EK_Variable:
    case InitializedEntity::EK_Parameter:
    case InitializedEntity::EK_Parameter_CF_Audited:
    case InitializedEntity::EK_Temporary:
    case InitializedEntity::EK_ArrayElement:
    case InitializedEntity::EK_Exception:
    case InitializedEntity::EK_CompoundLiteralInit:
    case InitializedEntity::EK_RelatedResult:
      return true;
  }

  llvm_unreachable("missed an InitializedEntity kind?");
}

/// \brief Get the location at which initialization diagnostics should appear.
static SourceLocation getInitializationLoc(const InitializedEntity &Entity,
                                           Expr *Initializer) {
  switch (Entity.getKind()) {
  case InitializedEntity::EK_Result:
    return Entity.getReturnLoc();

  case InitializedEntity::EK_Exception:
    return Entity.getThrowLoc();

  case InitializedEntity::EK_Variable:
  case InitializedEntity::EK_Binding:
    return Entity.getDecl()->getLocation();

  case InitializedEntity::EK_LambdaCapture:
    return Entity.getCaptureLoc();
      
  case InitializedEntity::EK_ArrayElement:
  case InitializedEntity::EK_Member:
  case InitializedEntity::EK_Parameter:
  case InitializedEntity::EK_Parameter_CF_Audited:
  case InitializedEntity::EK_Temporary:
  case InitializedEntity::EK_New:
  case InitializedEntity::EK_Base:
  case InitializedEntity::EK_Delegating:
  case InitializedEntity::EK_VectorElement:
  case InitializedEntity::EK_ComplexElement:
  case InitializedEntity::EK_BlockElement:
  case InitializedEntity::EK_LambdaToBlockConversionBlockElement:
  case InitializedEntity::EK_CompoundLiteralInit:
  case InitializedEntity::EK_RelatedResult:
    return Initializer->getLocStart();
  }
  llvm_unreachable("missed an InitializedEntity kind?");
}

/// \brief Make a (potentially elidable) temporary copy of the object
/// provided by the given initializer by calling the appropriate copy
/// constructor.
///
/// \param S The Sema object used for type-checking.
///
/// \param T The type of the temporary object, which must either be
/// the type of the initializer expression or a superclass thereof.
///
/// \param Entity The entity being initialized.
///
/// \param CurInit The initializer expression.
///
/// \param IsExtraneousCopy Whether this is an "extraneous" copy that
/// is permitted in C++03 (but not C++0x) when binding a reference to
/// an rvalue.
///
/// \returns An expression that copies the initializer expression into
/// a temporary object, or an error expression if a copy could not be
/// created.
static ExprResult CopyObject(Sema &S,
                             QualType T,
                             const InitializedEntity &Entity,
                             ExprResult CurInit,
                             bool IsExtraneousCopy) {
  if (CurInit.isInvalid())
    return CurInit;
  // Determine which class type we're copying to.
  Expr *CurInitExpr = (Expr *)CurInit.get();
  CXXRecordDecl *Class = nullptr;
  if (const RecordType *Record = T->getAs<RecordType>())
    Class = cast<CXXRecordDecl>(Record->getDecl());
  if (!Class)
    return CurInit;

  SourceLocation Loc = getInitializationLoc(Entity, CurInit.get());

  // Make sure that the type we are copying is complete.
  if (S.RequireCompleteType(Loc, T, diag::err_temp_copy_incomplete))
    return CurInit;

  // Perform overload resolution using the class's constructors. Per
  // C++11 [dcl.init]p16, second bullet for class types, this initialization
  // is direct-initialization.
  OverloadCandidateSet CandidateSet(Loc, OverloadCandidateSet::CSK_Normal);
  DeclContext::lookup_result Ctors = S.LookupConstructors(Class);

  OverloadCandidateSet::iterator Best;
  switch (ResolveConstructorOverload(
      S, Loc, CurInitExpr, CandidateSet, Ctors, Best,
      /*CopyInitializing=*/false, /*AllowExplicit=*/true,
      /*OnlyListConstructors=*/false, /*IsListInit=*/false,
      /*SecondStepOfCopyInit=*/true)) {
  case OR_Success:
    break;

  case OR_No_Viable_Function:
    S.Diag(Loc, IsExtraneousCopy && !S.isSFINAEContext()
           ? diag::ext_rvalue_to_reference_temp_copy_no_viable
           : diag::err_temp_copy_no_viable)
      << (int)Entity.getKind() << CurInitExpr->getType()
      << CurInitExpr->getSourceRange();
    CandidateSet.NoteCandidates(S, OCD_AllCandidates, CurInitExpr);
    if (!IsExtraneousCopy || S.isSFINAEContext())
      return ExprError();
    return CurInit;

  case OR_Ambiguous:
    S.Diag(Loc, diag::err_temp_copy_ambiguous)
      << (int)Entity.getKind() << CurInitExpr->getType()
      << CurInitExpr->getSourceRange();
    CandidateSet.NoteCandidates(S, OCD_ViableCandidates, CurInitExpr);
    return ExprError();

  case OR_Deleted:
    S.Diag(Loc, diag::err_temp_copy_deleted)
      << (int)Entity.getKind() << CurInitExpr->getType()
      << CurInitExpr->getSourceRange();
    S.NoteDeletedFunction(Best->Function);
    return ExprError();
  }

  bool HadMultipleCandidates = CandidateSet.size() > 1;

  CXXConstructorDecl *Constructor = cast<CXXConstructorDecl>(Best->Function);
  SmallVector<Expr*, 8> ConstructorArgs;
  CurInit.get(); // Ownership transferred into MultiExprArg, below.

  S.CheckConstructorAccess(Loc, Constructor, Best->FoundDecl, Entity,
                           IsExtraneousCopy);

  if (IsExtraneousCopy) {
    // If this is a totally extraneous copy for C++03 reference
    // binding purposes, just return the original initialization
    // expression. We don't generate an (elided) copy operation here
    // because doing so would require us to pass down a flag to avoid
    // infinite recursion, where each step adds another extraneous,
    // elidable copy.

    // Instantiate the default arguments of any extra parameters in
    // the selected copy constructor, as if we were going to create a
    // proper call to the copy constructor.
    for (unsigned I = 1, N = Constructor->getNumParams(); I != N; ++I) {
      ParmVarDecl *Parm = Constructor->getParamDecl(I);
      if (S.RequireCompleteType(Loc, Parm->getType(),
                                diag::err_call_incomplete_argument))
        break;

      // Build the default argument expression; we don't actually care
      // if this succeeds or not, because this routine will complain
      // if there was a problem.
      S.BuildCXXDefaultArgExpr(Loc, Constructor, Parm);
    }

    return CurInitExpr;
  }

  // Determine the arguments required to actually perform the
  // constructor call (we might have derived-to-base conversions, or
  // the copy constructor may have default arguments).
  if (S.CompleteConstructorCall(Constructor, CurInitExpr, Loc, ConstructorArgs))
    return ExprError();

  // C++0x [class.copy]p32:
  //   When certain criteria are met, an implementation is allowed to
  //   omit the copy/move construction of a class object, even if the
  //   copy/move constructor and/or destructor for the object have
  //   side effects. [...]
  //     - when a temporary class object that has not been bound to a
  //       reference (12.2) would be copied/moved to a class object
  //       with the same cv-unqualified type, the copy/move operation
  //       can be omitted by constructing the temporary object
  //       directly into the target of the omitted copy/move
  //
  // Note that the other three bullets are handled elsewhere. Copy
  // elision for return statements and throw expressions are handled as part
  // of constructor initialization, while copy elision for exception handlers
  // is handled by the run-time.
  //
  // FIXME: If the function parameter is not the same type as the temporary, we
  // should still be able to elide the copy, but we don't have a way to
  // represent in the AST how much should be elided in this case.
  bool Elidable =
      CurInitExpr->isTemporaryObject(S.Context, Class) &&
      S.Context.hasSameUnqualifiedType(
          Best->Function->getParamDecl(0)->getType().getNonReferenceType(),
          CurInitExpr->getType());

  // Actually perform the constructor call.
  CurInit = S.BuildCXXConstructExpr(Loc, T, Best->FoundDecl, Constructor,
                                    Elidable,
                                    ConstructorArgs,
                                    HadMultipleCandidates,
                                    /*ListInit*/ false,
                                    /*StdInitListInit*/ false,
                                    /*ZeroInit*/ false,
                                    CXXConstructExpr::CK_Complete,
                                    SourceRange());

  // If we're supposed to bind temporaries, do so.
  if (!CurInit.isInvalid() && shouldBindAsTemporary(Entity))
    CurInit = S.MaybeBindToTemporary(CurInit.getAs<Expr>());
  return CurInit;
}

/// \brief Check whether elidable copy construction for binding a reference to
/// a temporary would have succeeded if we were building in C++98 mode, for
/// -Wc++98-compat.
static void CheckCXX98CompatAccessibleCopy(Sema &S,
                                           const InitializedEntity &Entity,
                                           Expr *CurInitExpr) {
  assert(S.getLangOpts().CPlusPlus11);

  const RecordType *Record = CurInitExpr->getType()->getAs<RecordType>();
  if (!Record)
    return;

  SourceLocation Loc = getInitializationLoc(Entity, CurInitExpr);
  if (S.Diags.isIgnored(diag::warn_cxx98_compat_temp_copy, Loc))
    return;

  // Find constructors which would have been considered.
  OverloadCandidateSet CandidateSet(Loc, OverloadCandidateSet::CSK_Normal);
  DeclContext::lookup_result Ctors =
      S.LookupConstructors(cast<CXXRecordDecl>(Record->getDecl()));

  // Perform overload resolution.
  OverloadCandidateSet::iterator Best;
  OverloadingResult OR = ResolveConstructorOverload(
      S, Loc, CurInitExpr, CandidateSet, Ctors, Best,
      /*CopyInitializing=*/false, /*AllowExplicit=*/true,
      /*OnlyListConstructors=*/false, /*IsListInit=*/false,
      /*SecondStepOfCopyInit=*/true);

  PartialDiagnostic Diag = S.PDiag(diag::warn_cxx98_compat_temp_copy)
    << OR << (int)Entity.getKind() << CurInitExpr->getType()
    << CurInitExpr->getSourceRange();

  switch (OR) {
  case OR_Success:
    S.CheckConstructorAccess(Loc, cast<CXXConstructorDecl>(Best->Function),
                             Best->FoundDecl, Entity, Diag);
    // FIXME: Check default arguments as far as that's possible.
    break;

  case OR_No_Viable_Function:
    S.Diag(Loc, Diag);
    CandidateSet.NoteCandidates(S, OCD_AllCandidates, CurInitExpr);
    break;

  case OR_Ambiguous:
    S.Diag(Loc, Diag);
    CandidateSet.NoteCandidates(S, OCD_ViableCandidates, CurInitExpr);
    break;

  case OR_Deleted:
    S.Diag(Loc, Diag);
    S.NoteDeletedFunction(Best->Function);
    break;
  }
}

void InitializationSequence::PrintInitLocationNote(Sema &S,
                                              const InitializedEntity &Entity) {
  if (Entity.isParameterKind() && Entity.getDecl()) {
    if (Entity.getDecl()->getLocation().isInvalid())
      return;

    if (Entity.getDecl()->getDeclName())
      S.Diag(Entity.getDecl()->getLocation(), diag::note_parameter_named_here)
        << Entity.getDecl()->getDeclName();
    else
      S.Diag(Entity.getDecl()->getLocation(), diag::note_parameter_here);
  }
  else if (Entity.getKind() == InitializedEntity::EK_RelatedResult &&
           Entity.getMethodDecl())
    S.Diag(Entity.getMethodDecl()->getLocation(),
           diag::note_method_return_type_change)
      << Entity.getMethodDecl()->getDeclName();
}

/// Returns true if the parameters describe a constructor initialization of
/// an explicit temporary object, e.g. "Point(x, y)".
static bool isExplicitTemporary(const InitializedEntity &Entity,
                                const InitializationKind &Kind,
                                unsigned NumArgs) {
  switch (Entity.getKind()) {
  case InitializedEntity::EK_Temporary:
  case InitializedEntity::EK_CompoundLiteralInit:
  case InitializedEntity::EK_RelatedResult:
    break;
  default:
    return false;
  }

  switch (Kind.getKind()) {
  case InitializationKind::IK_DirectList:
    return true;
  // FIXME: Hack to work around cast weirdness.
  case InitializationKind::IK_Direct:
  case InitializationKind::IK_Value:
    return NumArgs != 1;
  default:
    return false;
  }
}

static ExprResult
PerformConstructorInitialization(Sema &S,
                                 const InitializedEntity &Entity,
                                 const InitializationKind &Kind,
                                 MultiExprArg Args,
                                 const InitializationSequence::Step& Step,
                                 bool &ConstructorInitRequiresZeroInit,
                                 bool IsListInitialization,
                                 bool IsStdInitListInitialization,
                                 SourceLocation LBraceLoc,
                                 SourceLocation RBraceLoc) {
  unsigned NumArgs = Args.size();
  CXXConstructorDecl *Constructor
    = cast<CXXConstructorDecl>(Step.Function.Function);
  bool HadMultipleCandidates = Step.Function.HadMultipleCandidates;

  // Build a call to the selected constructor.
  SmallVector<Expr*, 8> ConstructorArgs;
  SourceLocation Loc = (Kind.isCopyInit() && Kind.getEqualLoc().isValid())
                         ? Kind.getEqualLoc()
                         : Kind.getLocation();

  if (Kind.getKind() == InitializationKind::IK_Default) {
    // Force even a trivial, implicit default constructor to be
    // semantically checked. We do this explicitly because we don't build
    // the definition for completely trivial constructors.
    assert(Constructor->getParent() && "No parent class for constructor.");
    if (Constructor->isDefaulted() && Constructor->isDefaultConstructor() &&
        Constructor->isTrivial() && !Constructor->isUsed(false))
      S.DefineImplicitDefaultConstructor(Loc, Constructor);
  }

  ExprResult CurInit((Expr *)nullptr);

  // C++ [over.match.copy]p1:
  //   - When initializing a temporary to be bound to the first parameter 
  //     of a constructor that takes a reference to possibly cv-qualified 
  //     T as its first argument, called with a single argument in the 
  //     context of direct-initialization, explicit conversion functions
  //     are also considered.
  bool AllowExplicitConv =
      Kind.AllowExplicit() && !Kind.isCopyInit() && Args.size() == 1 &&
      hasCopyOrMoveCtorParam(S.Context,
                             getConstructorInfo(Step.Function.FoundDecl));

  // Determine the arguments required to actually perform the constructor
  // call.
  if (S.CompleteConstructorCall(Constructor, Args,
                                Loc, ConstructorArgs,
                                AllowExplicitConv,
                                IsListInitialization))
    return ExprError();


  if (isExplicitTemporary(Entity, Kind, NumArgs)) {
    // An explicitly-constructed temporary, e.g., X(1, 2).
    if (S.DiagnoseUseOfDecl(Constructor, Loc))
      return ExprError();

    TypeSourceInfo *TSInfo = Entity.getTypeSourceInfo();
    if (!TSInfo)
      TSInfo = S.Context.getTrivialTypeSourceInfo(Entity.getType(), Loc);
    SourceRange ParenOrBraceRange =
      (Kind.getKind() == InitializationKind::IK_DirectList)
      ? SourceRange(LBraceLoc, RBraceLoc)
      : Kind.getParenRange();

    if (auto *Shadow = dyn_cast<ConstructorUsingShadowDecl>(
            Step.Function.FoundDecl.getDecl())) {
      Constructor = S.findInheritingConstructor(Loc, Constructor, Shadow);
      if (S.DiagnoseUseOfDecl(Constructor, Loc))
        return ExprError();
    }
    S.MarkFunctionReferenced(Loc, Constructor);

    CurInit = new (S.Context) CXXTemporaryObjectExpr(
        S.Context, Constructor,
        Entity.getType().getNonLValueExprType(S.Context), TSInfo,
        ConstructorArgs, ParenOrBraceRange, HadMultipleCandidates,
        IsListInitialization, IsStdInitListInitialization,
        ConstructorInitRequiresZeroInit);
  } else {
    CXXConstructExpr::ConstructionKind ConstructKind =
      CXXConstructExpr::CK_Complete;

    if (Entity.getKind() == InitializedEntity::EK_Base) {
      ConstructKind = Entity.getBaseSpecifier()->isVirtual() ?
        CXXConstructExpr::CK_VirtualBase :
        CXXConstructExpr::CK_NonVirtualBase;
    } else if (Entity.getKind() == InitializedEntity::EK_Delegating) {
      ConstructKind = CXXConstructExpr::CK_Delegating;
    }

    // Only get the parenthesis or brace range if it is a list initialization or
    // direct construction.
    SourceRange ParenOrBraceRange;
    if (IsListInitialization)
      ParenOrBraceRange = SourceRange(LBraceLoc, RBraceLoc);
    else if (Kind.getKind() == InitializationKind::IK_Direct)
      ParenOrBraceRange = Kind.getParenRange();

    // If the entity allows NRVO, mark the construction as elidable
    // unconditionally.
    if (Entity.allowsNRVO())
      CurInit = S.BuildCXXConstructExpr(Loc, Step.Type,
                                        Step.Function.FoundDecl,
                                        Constructor, /*Elidable=*/true,
                                        ConstructorArgs,
                                        HadMultipleCandidates,
                                        IsListInitialization,
                                        IsStdInitListInitialization,
                                        ConstructorInitRequiresZeroInit,
                                        ConstructKind,
                                        ParenOrBraceRange);
    else
      CurInit = S.BuildCXXConstructExpr(Loc, Step.Type,
                                        Step.Function.FoundDecl,
                                        Constructor,
                                        ConstructorArgs,
                                        HadMultipleCandidates,
                                        IsListInitialization,
                                        IsStdInitListInitialization,
                                        ConstructorInitRequiresZeroInit,
                                        ConstructKind,
                                        ParenOrBraceRange);
  }
  if (CurInit.isInvalid())
    return ExprError();

  // Only check access if all of that succeeded.
  S.CheckConstructorAccess(Loc, Constructor, Step.Function.FoundDecl, Entity);
  if (S.DiagnoseUseOfDecl(Step.Function.FoundDecl, Loc))
    return ExprError();

  if (shouldBindAsTemporary(Entity))
    CurInit = S.MaybeBindToTemporary(CurInit.get());

  return CurInit;
}

/// Determine whether the specified InitializedEntity definitely has a lifetime
/// longer than the current full-expression. Conservatively returns false if
/// it's unclear.
static bool
InitializedEntityOutlivesFullExpression(const InitializedEntity &Entity) {
  const InitializedEntity *Top = &Entity;
  while (Top->getParent())
    Top = Top->getParent();

  switch (Top->getKind()) {
  case InitializedEntity::EK_Variable:
  case InitializedEntity::EK_Result:
  case InitializedEntity::EK_Exception:
  case InitializedEntity::EK_Member:
  case InitializedEntity::EK_Binding:
  case InitializedEntity::EK_New:
  case InitializedEntity::EK_Base:
  case InitializedEntity::EK_Delegating:
    return true;

  case InitializedEntity::EK_ArrayElement:
  case InitializedEntity::EK_VectorElement:
  case InitializedEntity::EK_BlockElement:
  case InitializedEntity::EK_LambdaToBlockConversionBlockElement:
  case InitializedEntity::EK_ComplexElement:
    // Could not determine what the full initialization is. Assume it might not
    // outlive the full-expression.
    return false;

  case InitializedEntity::EK_Parameter:
  case InitializedEntity::EK_Parameter_CF_Audited:
  case InitializedEntity::EK_Temporary:
  case InitializedEntity::EK_LambdaCapture:
  case InitializedEntity::EK_CompoundLiteralInit:
  case InitializedEntity::EK_RelatedResult:
    // The entity being initialized might not outlive the full-expression.
    return false;
  }

  llvm_unreachable("unknown entity kind");
}

/// Determine the declaration which an initialized entity ultimately refers to,
/// for the purpose of lifetime-extending a temporary bound to a reference in
/// the initialization of \p Entity.
static const InitializedEntity *getEntityForTemporaryLifetimeExtension(
    const InitializedEntity *Entity,
    const InitializedEntity *FallbackDecl = nullptr) {
  // C++11 [class.temporary]p5:
  switch (Entity->getKind()) {
  case InitializedEntity::EK_Variable:
    //   The temporary [...] persists for the lifetime of the reference
    return Entity;

  case InitializedEntity::EK_Member:
    // For subobjects, we look at the complete object.
    if (Entity->getParent())
      return getEntityForTemporaryLifetimeExtension(Entity->getParent(),
                                                    Entity);

    //   except:
    //   -- A temporary bound to a reference member in a constructor's
    //      ctor-initializer persists until the constructor exits.
    return Entity;

  case InitializedEntity::EK_Binding:
    // Per [dcl.decomp]p3, the binding is treated as a variable of reference
    // type.
    return Entity;

  case InitializedEntity::EK_Parameter:
  case InitializedEntity::EK_Parameter_CF_Audited:
    //   -- A temporary bound to a reference parameter in a function call
    //      persists until the completion of the full-expression containing
    //      the call.
  case InitializedEntity::EK_Result:
    //   -- The lifetime of a temporary bound to the returned value in a
    //      function return statement is not extended; the temporary is
    //      destroyed at the end of the full-expression in the return statement.
  case InitializedEntity::EK_New:
    //   -- A temporary bound to a reference in a new-initializer persists
    //      until the completion of the full-expression containing the
    //      new-initializer.
    return nullptr;

  case InitializedEntity::EK_Temporary:
  case InitializedEntity::EK_CompoundLiteralInit:
  case InitializedEntity::EK_RelatedResult:
    // We don't yet know the storage duration of the surrounding temporary.
    // Assume it's got full-expression duration for now, it will patch up our
    // storage duration if that's not correct.
    return nullptr;

  case InitializedEntity::EK_ArrayElement:
    // For subobjects, we look at the complete object.
    return getEntityForTemporaryLifetimeExtension(Entity->getParent(),
                                                  FallbackDecl);

  case InitializedEntity::EK_Base:
    // For subobjects, we look at the complete object.
    if (Entity->getParent())
      return getEntityForTemporaryLifetimeExtension(Entity->getParent(),
                                                    Entity);
    // Fall through.
  case InitializedEntity::EK_Delegating:
    // We can reach this case for aggregate initialization in a constructor:
    //   struct A { int &&r; };
    //   struct B : A { B() : A{0} {} };
    // In this case, use the innermost field decl as the context.
    return FallbackDecl;

  case InitializedEntity::EK_BlockElement:
  case InitializedEntity::EK_LambdaToBlockConversionBlockElement:
  case InitializedEntity::EK_LambdaCapture:
  case InitializedEntity::EK_Exception:
  case InitializedEntity::EK_VectorElement:
  case InitializedEntity::EK_ComplexElement:
    return nullptr;
  }
  llvm_unreachable("unknown entity kind");
}

static void performLifetimeExtension(Expr *Init,
                                     const InitializedEntity *ExtendingEntity);

/// Update a glvalue expression that is used as the initializer of a reference
/// to note that its lifetime is extended.
/// \return \c true if any temporary had its lifetime extended.
static bool
performReferenceExtension(Expr *Init,
                          const InitializedEntity *ExtendingEntity) {
  // Walk past any constructs which we can lifetime-extend across.
  Expr *Old;
  do {
    Old = Init;

    if (InitListExpr *ILE = dyn_cast<InitListExpr>(Init)) {
      if (ILE->getNumInits() == 1 && ILE->isGLValue()) {
        // This is just redundant braces around an initializer. Step over it.
        Init = ILE->getInit(0);
      }
    }

    // Step over any subobject adjustments; we may have a materialized
    // temporary inside them.
    Init = const_cast<Expr *>(Init->skipRValueSubobjectAdjustments());

    // Per current approach for DR1376, look through casts to reference type
    // when performing lifetime extension.
    if (CastExpr *CE = dyn_cast<CastExpr>(Init))
      if (CE->getSubExpr()->isGLValue())
        Init = CE->getSubExpr();

    // Per the current approach for DR1299, look through array element access
    // when performing lifetime extension.
    if (auto *ASE = dyn_cast<ArraySubscriptExpr>(Init))
      Init = ASE->getBase();
  } while (Init != Old);

  if (MaterializeTemporaryExpr *ME = dyn_cast<MaterializeTemporaryExpr>(Init)) {
    // Update the storage duration of the materialized temporary.
    // FIXME: Rebuild the expression instead of mutating it.
    ME->setExtendingDecl(ExtendingEntity->getDecl(),
                         ExtendingEntity->allocateManglingNumber());
    performLifetimeExtension(ME->GetTemporaryExpr(), ExtendingEntity);
    return true;
  }

  return false;
}

/// Update a prvalue expression that is going to be materialized as a
/// lifetime-extended temporary.
static void performLifetimeExtension(Expr *Init,
                                     const InitializedEntity *ExtendingEntity) {
  // Dig out the expression which constructs the extended temporary.
  Init = const_cast<Expr *>(Init->skipRValueSubobjectAdjustments());

  if (CXXBindTemporaryExpr *BTE = dyn_cast<CXXBindTemporaryExpr>(Init))
    Init = BTE->getSubExpr();

  if (CXXStdInitializerListExpr *ILE =
          dyn_cast<CXXStdInitializerListExpr>(Init)) {
    performReferenceExtension(ILE->getSubExpr(), ExtendingEntity);
    return;
  }

  if (InitListExpr *ILE = dyn_cast<InitListExpr>(Init)) {
    if (ILE->getType()->isArrayType()) {
      for (unsigned I = 0, N = ILE->getNumInits(); I != N; ++I)
        performLifetimeExtension(ILE->getInit(I), ExtendingEntity);
      return;
    }

    if (CXXRecordDecl *RD = ILE->getType()->getAsCXXRecordDecl()) {
      assert(RD->isAggregate() && "aggregate init on non-aggregate");

      // If we lifetime-extend a braced initializer which is initializing an
      // aggregate, and that aggregate contains reference members which are
      // bound to temporaries, those temporaries are also lifetime-extended.
      if (RD->isUnion() && ILE->getInitializedFieldInUnion() &&
          ILE->getInitializedFieldInUnion()->getType()->isReferenceType())
        performReferenceExtension(ILE->getInit(0), ExtendingEntity);
      else {
        unsigned Index = 0;
        for (const auto *I : RD->fields()) {
          if (Index >= ILE->getNumInits())
            break;
          if (I->isUnnamedBitfield())
            continue;
          Expr *SubInit = ILE->getInit(Index);
          if (I->getType()->isReferenceType())
            performReferenceExtension(SubInit, ExtendingEntity);
          else if (isa<InitListExpr>(SubInit) ||
                   isa<CXXStdInitializerListExpr>(SubInit))
            // This may be either aggregate-initialization of a member or
            // initialization of a std::initializer_list object. Either way,
            // we should recursively lifetime-extend that initializer.
            performLifetimeExtension(SubInit, ExtendingEntity);
          ++Index;
        }
      }
    }
  }
}

static void warnOnLifetimeExtension(Sema &S, const InitializedEntity &Entity,
                                    const Expr *Init, bool IsInitializerList,
                                    const ValueDecl *ExtendingDecl) {
  // Warn if a field lifetime-extends a temporary.
  if (isa<FieldDecl>(ExtendingDecl)) {
    if (IsInitializerList) {
      S.Diag(Init->getExprLoc(), diag::warn_dangling_std_initializer_list)
        << /*at end of constructor*/true;
      return;
    }

    bool IsSubobjectMember = false;
    for (const InitializedEntity *Ent = Entity.getParent(); Ent;
         Ent = Ent->getParent()) {
      if (Ent->getKind() != InitializedEntity::EK_Base) {
        IsSubobjectMember = true;
        break;
      }
    }
    S.Diag(Init->getExprLoc(),
           diag::warn_bind_ref_member_to_temporary)
      << ExtendingDecl << Init->getSourceRange()
      << IsSubobjectMember << IsInitializerList;
    if (IsSubobjectMember)
      S.Diag(ExtendingDecl->getLocation(),
             diag::note_ref_subobject_of_member_declared_here);
    else
      S.Diag(ExtendingDecl->getLocation(),
             diag::note_ref_or_ptr_member_declared_here)
        << /*is pointer*/false;
  }
}

static void DiagnoseNarrowingInInitList(Sema &S,
                                        const ImplicitConversionSequence &ICS,
                                        QualType PreNarrowingType,
                                        QualType EntityType,
                                        const Expr *PostInit);

/// Provide warnings when std::move is used on construction.
static void CheckMoveOnConstruction(Sema &S, const Expr *InitExpr,
                                    bool IsReturnStmt) {
  if (!InitExpr)
    return;

  if (S.inTemplateInstantiation())
    return;

  QualType DestType = InitExpr->getType();
  if (!DestType->isRecordType())
    return;

  unsigned DiagID = 0;
  if (IsReturnStmt) {
    const CXXConstructExpr *CCE =
        dyn_cast<CXXConstructExpr>(InitExpr->IgnoreParens());
    if (!CCE || CCE->getNumArgs() != 1)
      return;

    if (!CCE->getConstructor()->isCopyOrMoveConstructor())
      return;

    InitExpr = CCE->getArg(0)->IgnoreImpCasts();
  }

  // Find the std::move call and get the argument.
  const CallExpr *CE = dyn_cast<CallExpr>(InitExpr->IgnoreParens());
  if (!CE || CE->getNumArgs() != 1)
    return;

  const FunctionDecl *MoveFunction = CE->getDirectCallee();
  if (!MoveFunction || !MoveFunction->isInStdNamespace() ||
      !MoveFunction->getIdentifier() ||
      !MoveFunction->getIdentifier()->isStr("move"))
    return;

  const Expr *Arg = CE->getArg(0)->IgnoreImplicit();

  if (IsReturnStmt) {
    const DeclRefExpr *DRE = dyn_cast<DeclRefExpr>(Arg->IgnoreParenImpCasts());
    if (!DRE || DRE->refersToEnclosingVariableOrCapture())
      return;

    const VarDecl *VD = dyn_cast<VarDecl>(DRE->getDecl());
    if (!VD || !VD->hasLocalStorage())
      return;

    QualType SourceType = VD->getType();
    if (!SourceType->isRecordType())
      return;

    if (!S.Context.hasSameUnqualifiedType(DestType, SourceType)) {
      return;
    }

    // If we're returning a function parameter, copy elision
    // is not possible.
    if (isa<ParmVarDecl>(VD))
      DiagID = diag::warn_redundant_move_on_return;
    else
      DiagID = diag::warn_pessimizing_move_on_return;
  } else {
    DiagID = diag::warn_pessimizing_move_on_initialization;
    const Expr *ArgStripped = Arg->IgnoreImplicit()->IgnoreParens();
    if (!ArgStripped->isRValue() || !ArgStripped->getType()->isRecordType())
      return;
  }

  S.Diag(CE->getLocStart(), DiagID);

  // Get all the locations for a fix-it.  Don't emit the fix-it if any location
  // is within a macro.
  SourceLocation CallBegin = CE->getCallee()->getLocStart();
  if (CallBegin.isMacroID())
    return;
  SourceLocation RParen = CE->getRParenLoc();
  if (RParen.isMacroID())
    return;
  SourceLocation LParen;
  SourceLocation ArgLoc = Arg->getLocStart();

  // Special testing for the argument location.  Since the fix-it needs the
  // location right before the argument, the argument location can be in a
  // macro only if it is at the beginning of the macro.
  while (ArgLoc.isMacroID() &&
         S.getSourceManager().isAtStartOfImmediateMacroExpansion(ArgLoc)) {
    ArgLoc = S.getSourceManager().getImmediateExpansionRange(ArgLoc).first;
  }

  if (LParen.isMacroID())
    return;

  LParen = ArgLoc.getLocWithOffset(-1);

  S.Diag(CE->getLocStart(), diag::note_remove_move)
      << FixItHint::CreateRemoval(SourceRange(CallBegin, LParen))
      << FixItHint::CreateRemoval(SourceRange(RParen, RParen));
}

static void CheckForNullPointerDereference(Sema &S, const Expr *E) {
  // Check to see if we are dereferencing a null pointer.  If so, this is
  // undefined behavior, so warn about it.  This only handles the pattern
  // "*null", which is a very syntactic check.
  if (const UnaryOperator *UO = dyn_cast<UnaryOperator>(E->IgnoreParenCasts()))
    if (UO->getOpcode() == UO_Deref &&
        UO->getSubExpr()->IgnoreParenCasts()->
        isNullPointerConstant(S.Context, Expr::NPC_ValueDependentIsNotNull)) {
    S.DiagRuntimeBehavior(UO->getOperatorLoc(), UO,
                          S.PDiag(diag::warn_binding_null_to_reference)
                            << UO->getSubExpr()->getSourceRange());
  }
}

MaterializeTemporaryExpr *
Sema::CreateMaterializeTemporaryExpr(QualType T, Expr *Temporary,
                                     bool BoundToLvalueReference) {
  auto MTE = new (Context)
      MaterializeTemporaryExpr(T, Temporary, BoundToLvalueReference);

  // Order an ExprWithCleanups for lifetime marks.
  //
  // TODO: It'll be good to have a single place to check the access of the
  // destructor and generate ExprWithCleanups for various uses. Currently these
  // are done in both CreateMaterializeTemporaryExpr and MaybeBindToTemporary,
  // but there may be a chance to merge them.
  Cleanup.setExprNeedsCleanups(false);
  return MTE;
}

ExprResult Sema::TemporaryMaterializationConversion(Expr *E) {
  // In C++98, we don't want to implicitly create an xvalue.
  // FIXME: This means that AST consumers need to deal with "prvalues" that
  // denote materialized temporaries. Maybe we should add another ValueKind
  // for "xvalue pretending to be a prvalue" for C++98 support.
  if (!E->isRValue() || !getLangOpts().CPlusPlus11)
    return E;

  // C++1z [conv.rval]/1: T shall be a complete type.
  // FIXME: Does this ever matter (can we form a prvalue of incomplete type)?
  // If so, we should check for a non-abstract class type here too.
  QualType T = E->getType();
  if (RequireCompleteType(E->getExprLoc(), T, diag::err_incomplete_type))
    return ExprError();

  return CreateMaterializeTemporaryExpr(E->getType(), E, false);
}

ExprResult
InitializationSequence::Perform(Sema &S,
                                const InitializedEntity &Entity,
                                const InitializationKind &Kind,
                                MultiExprArg Args,
                                QualType *ResultType) {
  if (Failed()) {
    Diagnose(S, Entity, Kind, Args);
    return ExprError();
  }
  if (!ZeroInitializationFixit.empty()) {
    unsigned DiagID = diag::err_default_init_const;
    if (Decl *D = Entity.getDecl())
      if (S.getLangOpts().MSVCCompat && D->hasAttr<SelectAnyAttr>())
        DiagID = diag::ext_default_init_const;

    // The initialization would have succeeded with this fixit. Since the fixit
    // is on the error, we need to build a valid AST in this case, so this isn't
    // handled in the Failed() branch above.
    QualType DestType = Entity.getType();
    S.Diag(Kind.getLocation(), DiagID)
        << DestType << (bool)DestType->getAs<RecordType>()
        << FixItHint::CreateInsertion(ZeroInitializationFixitLoc,
                                      ZeroInitializationFixit);
  }

  if (getKind() == DependentSequence) {
    // If the declaration is a non-dependent, incomplete array type
    // that has an initializer, then its type will be completed once
    // the initializer is instantiated.
    if (ResultType && !Entity.getType()->isDependentType() &&
        Args.size() == 1) {
      QualType DeclType = Entity.getType();
      if (const IncompleteArrayType *ArrayT
                           = S.Context.getAsIncompleteArrayType(DeclType)) {
        // FIXME: We don't currently have the ability to accurately
        // compute the length of an initializer list without
        // performing full type-checking of the initializer list
        // (since we have to determine where braces are implicitly
        // introduced and such).  So, we fall back to making the array
        // type a dependently-sized array type with no specified
        // bound.
        if (isa<InitListExpr>((Expr *)Args[0])) {
          SourceRange Brackets;

          // Scavange the location of the brackets from the entity, if we can.
          if (auto *DD = dyn_cast_or_null<DeclaratorDecl>(Entity.getDecl())) {
            if (TypeSourceInfo *TInfo = DD->getTypeSourceInfo()) {
              TypeLoc TL = TInfo->getTypeLoc();
              if (IncompleteArrayTypeLoc ArrayLoc =
                      TL.getAs<IncompleteArrayTypeLoc>())
                Brackets = ArrayLoc.getBracketsRange();
            }
          }

          *ResultType
            = S.Context.getDependentSizedArrayType(ArrayT->getElementType(),
                                                   /*NumElts=*/nullptr,
                                                   ArrayT->getSizeModifier(),
                                       ArrayT->getIndexTypeCVRQualifiers(),
                                                   Brackets);
        }

      }
    }
    if (Kind.getKind() == InitializationKind::IK_Direct &&
        !Kind.isExplicitCast()) {
      // Rebuild the ParenListExpr.
      SourceRange ParenRange = Kind.getParenRange();
      return S.ActOnParenListExpr(ParenRange.getBegin(), ParenRange.getEnd(),
                                  Args);
    }
    assert(Kind.getKind() == InitializationKind::IK_Copy ||
           Kind.isExplicitCast() || 
           Kind.getKind() == InitializationKind::IK_DirectList);
    return ExprResult(Args[0]);
  }

  // No steps means no initialization.
  if (Steps.empty())
    return ExprResult((Expr *)nullptr);

  if (S.getLangOpts().CPlusPlus11 && Entity.getType()->isReferenceType() &&
      Args.size() == 1 && isa<InitListExpr>(Args[0]) &&
      !Entity.isParameterKind()) {
    // Produce a C++98 compatibility warning if we are initializing a reference
    // from an initializer list. For parameters, we produce a better warning
    // elsewhere.
    Expr *Init = Args[0];
    S.Diag(Init->getLocStart(), diag::warn_cxx98_compat_reference_list_init)
      << Init->getSourceRange();
  }

  // OpenCL v2.0 s6.13.11.1. atomic variables can be initialized in global scope
  QualType ETy = Entity.getType();
  Qualifiers TyQualifiers = ETy.getQualifiers();
  bool HasGlobalAS = TyQualifiers.hasAddressSpace() &&
                     TyQualifiers.getAddressSpace() == LangAS::opencl_global;

  if (S.getLangOpts().OpenCLVersion >= 200 &&
      ETy->isAtomicType() && !HasGlobalAS &&
      Entity.getKind() == InitializedEntity::EK_Variable && Args.size() > 0) {
    S.Diag(Args[0]->getLocStart(), diag::err_opencl_atomic_init) << 1 <<
    SourceRange(Entity.getDecl()->getLocStart(), Args[0]->getLocEnd());
    return ExprError();
  }

  // Diagnose cases where we initialize a pointer to an array temporary, and the
  // pointer obviously outlives the temporary.
  if (Args.size() == 1 && Args[0]->getType()->isArrayType() &&
      Entity.getType()->isPointerType() &&
      InitializedEntityOutlivesFullExpression(Entity)) {
    const Expr *Init = Args[0]->skipRValueSubobjectAdjustments();
    if (auto *MTE = dyn_cast<MaterializeTemporaryExpr>(Init))
      Init = MTE->GetTemporaryExpr();
    Expr::LValueClassification Kind = Init->ClassifyLValue(S.Context);
    if (Kind == Expr::LV_ClassTemporary || Kind == Expr::LV_ArrayTemporary)
      S.Diag(Init->getLocStart(), diag::warn_temporary_array_to_pointer_decay)
        << Init->getSourceRange();
  }

  QualType DestType = Entity.getType().getNonReferenceType();
  // FIXME: Ugly hack around the fact that Entity.getType() is not
  // the same as Entity.getDecl()->getType() in cases involving type merging,
  //  and we want latter when it makes sense.
  if (ResultType)
    *ResultType = Entity.getDecl() ? Entity.getDecl()->getType() :
                                     Entity.getType();

  ExprResult CurInit((Expr *)nullptr);
  SmallVector<Expr*, 4> ArrayLoopCommonExprs;

  // For initialization steps that start with a single initializer,
  // grab the only argument out the Args and place it into the "current"
  // initializer.
  switch (Steps.front().Kind) {
  case SK_ResolveAddressOfOverloadedFunction:
  case SK_CastDerivedToBaseRValue:
  case SK_CastDerivedToBaseXValue:
  case SK_CastDerivedToBaseLValue:
  case SK_BindReference:
  case SK_BindReferenceToTemporary:
  case SK_FinalCopy:
  case SK_ExtraneousCopyToTemporary:
  case SK_UserConversion:
  case SK_QualificationConversionLValue:
  case SK_QualificationConversionXValue:
  case SK_QualificationConversionRValue:
  case SK_AtomicConversion:
  case SK_LValueToRValue:
  case SK_ConversionSequence:
  case SK_ConversionSequenceNoNarrowing:
  case SK_ListInitialization:
  case SK_UnwrapInitList:
  case SK_RewrapInitList:
  case SK_CAssignment:
  case SK_StringInit:
  case SK_ObjCObjectConversion:
  case SK_ArrayLoopIndex:
  case SK_ArrayLoopInit:
  case SK_ArrayInit:
  case SK_GNUArrayInit:
  case SK_ParenthesizedArrayInit:
  case SK_PassByIndirectCopyRestore:
  case SK_PassByIndirectRestore:
  case SK_ProduceObjCObject:
  case SK_StdInitializerList:
  case SK_OCLSamplerInit:
  case SK_OCLZeroEvent:
  case SK_OCLZeroQueue: {
    assert(Args.size() == 1);
    CurInit = Args[0];
    if (!CurInit.get()) return ExprError();
    break;
  }

  case SK_ConstructorInitialization:
  case SK_ConstructorInitializationFromList:
  case SK_StdInitializerListConstructorCall:
  case SK_ZeroInitialization:
    break;
  }

  // Promote from an unevaluated context to an unevaluated list context in
  // C++11 list-initialization; we need to instantiate entities usable in
  // constant expressions here in order to perform narrowing checks =(
  EnterExpressionEvaluationContext Evaluated(
      S, EnterExpressionEvaluationContext::InitList,
      CurInit.get() && isa<InitListExpr>(CurInit.get()));

  // C++ [class.abstract]p2:
  //   no objects of an abstract class can be created except as subobjects
  //   of a class derived from it
  auto checkAbstractType = [&](QualType T) -> bool {
    if (Entity.getKind() == InitializedEntity::EK_Base ||
        Entity.getKind() == InitializedEntity::EK_Delegating)
      return false;
    return S.RequireNonAbstractType(Kind.getLocation(), T,
                                    diag::err_allocation_of_abstract_type);
  };

  // Walk through the computed steps for the initialization sequence,
  // performing the specified conversions along the way.
  bool ConstructorInitRequiresZeroInit = false;
  for (step_iterator Step = step_begin(), StepEnd = step_end();
       Step != StepEnd; ++Step) {
    if (CurInit.isInvalid())
      return ExprError();

    QualType SourceType = CurInit.get() ? CurInit.get()->getType() : QualType();

    switch (Step->Kind) {
    case SK_ResolveAddressOfOverloadedFunction:
      // Overload resolution determined which function invoke; update the
      // initializer to reflect that choice.
      S.CheckAddressOfMemberAccess(CurInit.get(), Step->Function.FoundDecl);
      if (S.DiagnoseUseOfDecl(Step->Function.FoundDecl, Kind.getLocation()))
        return ExprError();
      CurInit = S.FixOverloadedFunctionReference(CurInit,
                                                 Step->Function.FoundDecl,
                                                 Step->Function.Function);
      break;

    case SK_CastDerivedToBaseRValue:
    case SK_CastDerivedToBaseXValue:
    case SK_CastDerivedToBaseLValue: {
      // We have a derived-to-base cast that produces either an rvalue or an
      // lvalue. Perform that cast.

      CXXCastPath BasePath;

      // Casts to inaccessible base classes are allowed with C-style casts.
      bool IgnoreBaseAccess = Kind.isCStyleOrFunctionalCast();
      if (S.CheckDerivedToBaseConversion(SourceType, Step->Type,
                                         CurInit.get()->getLocStart(),
                                         CurInit.get()->getSourceRange(),
                                         &BasePath, IgnoreBaseAccess))
        return ExprError();

      ExprValueKind VK =
          Step->Kind == SK_CastDerivedToBaseLValue ?
              VK_LValue :
              (Step->Kind == SK_CastDerivedToBaseXValue ?
                   VK_XValue :
                   VK_RValue);
      CurInit =
          ImplicitCastExpr::Create(S.Context, Step->Type, CK_DerivedToBase,
                                   CurInit.get(), &BasePath, VK);
      break;
    }

    case SK_BindReference:
      // Reference binding does not have any corresponding ASTs.

      // Check exception specifications
      if (S.CheckExceptionSpecCompatibility(CurInit.get(), DestType))
        return ExprError();

      // We don't check for e.g. function pointers here, since address
      // availability checks should only occur when the function first decays
      // into a pointer or reference.
      if (CurInit.get()->getType()->isFunctionProtoType()) {
        if (auto *DRE = dyn_cast<DeclRefExpr>(CurInit.get()->IgnoreParens())) {
          if (auto *FD = dyn_cast<FunctionDecl>(DRE->getDecl())) {
            if (!S.checkAddressOfFunctionIsAvailable(FD, /*Complain=*/true,
                                                     DRE->getLocStart()))
              return ExprError();
          }
        }
      }

      // Even though we didn't materialize a temporary, the binding may still
      // extend the lifetime of a temporary. This happens if we bind a reference
      // to the result of a cast to reference type.
      if (const InitializedEntity *ExtendingEntity =
              getEntityForTemporaryLifetimeExtension(&Entity))
        if (performReferenceExtension(CurInit.get(), ExtendingEntity))
          warnOnLifetimeExtension(S, Entity, CurInit.get(),
                                  /*IsInitializerList=*/false,
                                  ExtendingEntity->getDecl());

      CheckForNullPointerDereference(S, CurInit.get());
      break;

    case SK_BindReferenceToTemporary: {
      // Make sure the "temporary" is actually an rvalue.
      assert(CurInit.get()->isRValue() && "not a temporary");

      // Check exception specifications
      if (S.CheckExceptionSpecCompatibility(CurInit.get(), DestType))
        return ExprError();

      // Materialize the temporary into memory.
      MaterializeTemporaryExpr *MTE = S.CreateMaterializeTemporaryExpr(
          Step->Type, CurInit.get(), Entity.getType()->isLValueReferenceType());

      // Maybe lifetime-extend the temporary's subobjects to match the
      // entity's lifetime.
      if (const InitializedEntity *ExtendingEntity =
              getEntityForTemporaryLifetimeExtension(&Entity))
        if (performReferenceExtension(MTE, ExtendingEntity))
          warnOnLifetimeExtension(S, Entity, CurInit.get(),
                                  /*IsInitializerList=*/false,
                                  ExtendingEntity->getDecl());

      // If we're extending this temporary to automatic storage duration -- we
      // need to register its cleanup during the full-expression's cleanups.
      if (MTE->getStorageDuration() == SD_Automatic &&
          MTE->getType().isDestructedType())
        S.Cleanup.setExprNeedsCleanups(true);

      CurInit = MTE;
      break;
    }

    case SK_FinalCopy:
      if (checkAbstractType(Step->Type))
        return ExprError();

      // If the overall initialization is initializing a temporary, we already
      // bound our argument if it was necessary to do so. If not (if we're
      // ultimately initializing a non-temporary), our argument needs to be
      // bound since it's initializing a function parameter.
      // FIXME: This is a mess. Rationalize temporary destruction.
      if (!shouldBindAsTemporary(Entity))
        CurInit = S.MaybeBindToTemporary(CurInit.get());
      CurInit = CopyObject(S, Step->Type, Entity, CurInit,
                           /*IsExtraneousCopy=*/false);
      break;

    case SK_ExtraneousCopyToTemporary:
      CurInit = CopyObject(S, Step->Type, Entity, CurInit,
                           /*IsExtraneousCopy=*/true);
      break;

    case SK_UserConversion: {
      // We have a user-defined conversion that invokes either a constructor
      // or a conversion function.
      CastKind CastKind;
      FunctionDecl *Fn = Step->Function.Function;
      DeclAccessPair FoundFn = Step->Function.FoundDecl;
      bool HadMultipleCandidates = Step->Function.HadMultipleCandidates;
      bool CreatedObject = false;
      if (CXXConstructorDecl *Constructor = dyn_cast<CXXConstructorDecl>(Fn)) {
        // Build a call to the selected constructor.
        SmallVector<Expr*, 8> ConstructorArgs;
        SourceLocation Loc = CurInit.get()->getLocStart();

        // Determine the arguments required to actually perform the constructor
        // call.
        Expr *Arg = CurInit.get();
        if (S.CompleteConstructorCall(Constructor,
                                      MultiExprArg(&Arg, 1),
                                      Loc, ConstructorArgs))
          return ExprError();

        // Build an expression that constructs a temporary.
        CurInit = S.BuildCXXConstructExpr(Loc, Step->Type,
                                          FoundFn, Constructor,
                                          ConstructorArgs,
                                          HadMultipleCandidates,
                                          /*ListInit*/ false,
                                          /*StdInitListInit*/ false,
                                          /*ZeroInit*/ false,
                                          CXXConstructExpr::CK_Complete,
                                          SourceRange());
        if (CurInit.isInvalid())
          return ExprError();

        S.CheckConstructorAccess(Kind.getLocation(), Constructor, FoundFn,
                                 Entity);
        if (S.DiagnoseUseOfDecl(FoundFn, Kind.getLocation()))
          return ExprError();

        CastKind = CK_ConstructorConversion;
        CreatedObject = true;
      } else {
        // Build a call to the conversion function.
        CXXConversionDecl *Conversion = cast<CXXConversionDecl>(Fn);
        S.CheckMemberOperatorAccess(Kind.getLocation(), CurInit.get(), nullptr,
                                    FoundFn);
        if (S.DiagnoseUseOfDecl(FoundFn, Kind.getLocation()))
          return ExprError();

        // FIXME: Should we move this initialization into a separate
        // derived-to-base conversion? I believe the answer is "no", because
        // we don't want to turn off access control here for c-style casts.
        CurInit = S.PerformObjectArgumentInitialization(CurInit.get(),
                                                        /*Qualifier=*/nullptr,
                                                        FoundFn, Conversion);
        if (CurInit.isInvalid())
          return ExprError();

        // Build the actual call to the conversion function.
        CurInit = S.BuildCXXMemberCallExpr(CurInit.get(), FoundFn, Conversion,
                                           HadMultipleCandidates);
        if (CurInit.isInvalid())
          return ExprError();

        CastKind = CK_UserDefinedConversion;
        CreatedObject = Conversion->getReturnType()->isRecordType();
      }

      if (CreatedObject && checkAbstractType(CurInit.get()->getType()))
        return ExprError();

      CurInit = ImplicitCastExpr::Create(S.Context, CurInit.get()->getType(),
                                         CastKind, CurInit.get(), nullptr,
                                         CurInit.get()->getValueKind());

      if (shouldBindAsTemporary(Entity))
        // The overall entity is temporary, so this expression should be
        // destroyed at the end of its full-expression.
        CurInit = S.MaybeBindToTemporary(CurInit.getAs<Expr>());
      else if (CreatedObject && shouldDestroyEntity(Entity)) {
        // The object outlasts the full-expression, but we need to prepare for
        // a destructor being run on it.
        // FIXME: It makes no sense to do this here. This should happen
        // regardless of how we initialized the entity.
        QualType T = CurInit.get()->getType();
        if (const RecordType *Record = T->getAs<RecordType>()) {
          CXXDestructorDecl *Destructor
            = S.LookupDestructor(cast<CXXRecordDecl>(Record->getDecl()));
          S.CheckDestructorAccess(CurInit.get()->getLocStart(), Destructor,
                                  S.PDiag(diag::err_access_dtor_temp) << T);
          S.MarkFunctionReferenced(CurInit.get()->getLocStart(), Destructor);
          if (S.DiagnoseUseOfDecl(Destructor, CurInit.get()->getLocStart()))
            return ExprError();
        }
      }
      break;
    }

    case SK_QualificationConversionLValue:
    case SK_QualificationConversionXValue:
    case SK_QualificationConversionRValue: {
      // Perform a qualification conversion; these can never go wrong.
      ExprValueKind VK =
          Step->Kind == SK_QualificationConversionLValue ?
              VK_LValue :
              (Step->Kind == SK_QualificationConversionXValue ?
                   VK_XValue :
                   VK_RValue);
      CurInit = S.ImpCastExprToType(CurInit.get(), Step->Type, CK_NoOp, VK);
      break;
    }

    case SK_AtomicConversion: {
      assert(CurInit.get()->isRValue() && "cannot convert glvalue to atomic");
      CurInit = S.ImpCastExprToType(CurInit.get(), Step->Type,
                                    CK_NonAtomicToAtomic, VK_RValue);
      break;
    }

    case SK_LValueToRValue: {
      assert(CurInit.get()->isGLValue() && "cannot load from a prvalue");
      CurInit = ImplicitCastExpr::Create(S.Context, Step->Type,
                                         CK_LValueToRValue, CurInit.get(),
                                         /*BasePath=*/nullptr, VK_RValue);
      break;
    }

    case SK_ConversionSequence:
    case SK_ConversionSequenceNoNarrowing: {
      Sema::CheckedConversionKind CCK
        = Kind.isCStyleCast()? Sema::CCK_CStyleCast
        : Kind.isFunctionalCast()? Sema::CCK_FunctionalCast
        : Kind.isExplicitCast()? Sema::CCK_OtherCast
        : Sema::CCK_ImplicitConversion;
      ExprResult CurInitExprRes =
        S.PerformImplicitConversion(CurInit.get(), Step->Type, *Step->ICS,
                                    getAssignmentAction(Entity), CCK);
      if (CurInitExprRes.isInvalid())
        return ExprError();

      S.DiscardMisalignedMemberAddress(Step->Type.getTypePtr(), CurInit.get());

      CurInit = CurInitExprRes;

      if (Step->Kind == SK_ConversionSequenceNoNarrowing &&
          S.getLangOpts().CPlusPlus)
        DiagnoseNarrowingInInitList(S, *Step->ICS, SourceType, Entity.getType(),
                                    CurInit.get());

      break;
    }

    case SK_ListInitialization: {
      if (checkAbstractType(Step->Type))
        return ExprError();

      InitListExpr *InitList = cast<InitListExpr>(CurInit.get());
      // If we're not initializing the top-level entity, we need to create an
      // InitializeTemporary entity for our target type.
      QualType Ty = Step->Type;
      bool IsTemporary = !S.Context.hasSameType(Entity.getType(), Ty);
      InitializedEntity TempEntity = InitializedEntity::InitializeTemporary(Ty);
      InitializedEntity InitEntity = IsTemporary ? TempEntity : Entity;
      InitListChecker PerformInitList(S, InitEntity,
          InitList, Ty, /*VerifyOnly=*/false,
          /*TreatUnavailableAsInvalid=*/false);
      if (PerformInitList.HadError())
        return ExprError();

      // Hack: We must update *ResultType if available in order to set the
      // bounds of arrays, e.g. in 'int ar[] = {1, 2, 3};'.
      // Worst case: 'const int (&arref)[] = {1, 2, 3};'.
      if (ResultType &&
          ResultType->getNonReferenceType()->isIncompleteArrayType()) {
        if ((*ResultType)->isRValueReferenceType())
          Ty = S.Context.getRValueReferenceType(Ty);
        else if ((*ResultType)->isLValueReferenceType())
          Ty = S.Context.getLValueReferenceType(Ty,
            (*ResultType)->getAs<LValueReferenceType>()->isSpelledAsLValue());
        *ResultType = Ty;
      }

      InitListExpr *StructuredInitList =
          PerformInitList.getFullyStructuredList();
      CurInit.get();
      CurInit = shouldBindAsTemporary(InitEntity)
          ? S.MaybeBindToTemporary(StructuredInitList)
          : StructuredInitList;
      break;
    }

    case SK_ConstructorInitializationFromList: {
      if (checkAbstractType(Step->Type))
        return ExprError();

      // When an initializer list is passed for a parameter of type "reference
      // to object", we don't get an EK_Temporary entity, but instead an
      // EK_Parameter entity with reference type.
      // FIXME: This is a hack. What we really should do is create a user
      // conversion step for this case, but this makes it considerably more
      // complicated. For now, this will do.
      InitializedEntity TempEntity = InitializedEntity::InitializeTemporary(
                                        Entity.getType().getNonReferenceType());
      bool UseTemporary = Entity.getType()->isReferenceType();
      assert(Args.size() == 1 && "expected a single argument for list init");
      InitListExpr *InitList = cast<InitListExpr>(Args[0]);
      S.Diag(InitList->getExprLoc(), diag::warn_cxx98_compat_ctor_list_init)
        << InitList->getSourceRange();
      MultiExprArg Arg(InitList->getInits(), InitList->getNumInits());
      CurInit = PerformConstructorInitialization(S, UseTemporary ? TempEntity :
                                                                   Entity,
                                                 Kind, Arg, *Step,
                                               ConstructorInitRequiresZeroInit,
                                               /*IsListInitialization*/true,
                                               /*IsStdInitListInit*/false,
                                               InitList->getLBraceLoc(),
                                               InitList->getRBraceLoc());
      break;
    }

    case SK_UnwrapInitList:
      CurInit = cast<InitListExpr>(CurInit.get())->getInit(0);
      break;

    case SK_RewrapInitList: {
      Expr *E = CurInit.get();
      InitListExpr *Syntactic = Step->WrappingSyntacticList;
      InitListExpr *ILE = new (S.Context) InitListExpr(S.Context,
          Syntactic->getLBraceLoc(), E, Syntactic->getRBraceLoc());
      ILE->setSyntacticForm(Syntactic);
      ILE->setType(E->getType());
      ILE->setValueKind(E->getValueKind());
      CurInit = ILE;
      break;
    }

    case SK_ConstructorInitialization:
    case SK_StdInitializerListConstructorCall: {
      if (checkAbstractType(Step->Type))
        return ExprError();

      // When an initializer list is passed for a parameter of type "reference
      // to object", we don't get an EK_Temporary entity, but instead an
      // EK_Parameter entity with reference type.
      // FIXME: This is a hack. What we really should do is create a user
      // conversion step for this case, but this makes it considerably more
      // complicated. For now, this will do.
      InitializedEntity TempEntity = InitializedEntity::InitializeTemporary(
                                        Entity.getType().getNonReferenceType());
      bool UseTemporary = Entity.getType()->isReferenceType();
      bool IsStdInitListInit =
          Step->Kind == SK_StdInitializerListConstructorCall;
      Expr *Source = CurInit.get();
      CurInit = PerformConstructorInitialization(
          S, UseTemporary ? TempEntity : Entity, Kind,
          Source ? MultiExprArg(Source) : Args, *Step,
          ConstructorInitRequiresZeroInit,
          /*IsListInitialization*/ IsStdInitListInit,
          /*IsStdInitListInitialization*/ IsStdInitListInit,
          /*LBraceLoc*/ SourceLocation(),
          /*RBraceLoc*/ SourceLocation());
      break;
    }

    case SK_ZeroInitialization: {
      step_iterator NextStep = Step;
      ++NextStep;
      if (NextStep != StepEnd &&
          (NextStep->Kind == SK_ConstructorInitialization ||
           NextStep->Kind == SK_ConstructorInitializationFromList)) {
        // The need for zero-initialization is recorded directly into
        // the call to the object's constructor within the next step.
        ConstructorInitRequiresZeroInit = true;
      } else if (Kind.getKind() == InitializationKind::IK_Value &&
                 S.getLangOpts().CPlusPlus &&
                 !Kind.isImplicitValueInit()) {
        TypeSourceInfo *TSInfo = Entity.getTypeSourceInfo();
        if (!TSInfo)
          TSInfo = S.Context.getTrivialTypeSourceInfo(Step->Type,
                                                    Kind.getRange().getBegin());

        CurInit = new (S.Context) CXXScalarValueInitExpr(
            Entity.getType().getNonLValueExprType(S.Context), TSInfo,
            Kind.getRange().getEnd());
      } else {
        CurInit = new (S.Context) ImplicitValueInitExpr(Step->Type);
      }
      break;
    }

    case SK_CAssignment: {
      QualType SourceType = CurInit.get()->getType();
      // Save off the initial CurInit in case we need to emit a diagnostic
      ExprResult InitialCurInit = CurInit;
      ExprResult Result = CurInit;

      QualType LHSType = Step->Type;
      if (S.getLangOpts().CheckedC && LHSType->isUncheckedPointerType()) {
        // Tap-dance around the side-effecting behavior of
        // CheckSingleAssignmentConstraints.  The call to
        // CheckSingleAssignmentConstraints below can have side-effects where
        // it modifies the RHS or produces diagnostic messages.  We want the
        // side-effects to happen exactly once, so we carefully compute the
        // right type and pass it to the call.
        QualType LHSInteropType = S.GetCheckedCInteropType(Entity);
        if (!LHSInteropType.isNull())
          LHSType = S.ResolveSingleAssignmentType(LHSType, LHSInteropType,
                                                  Result);
      }

      Sema::AssignConvertType ConvTy =
        S.CheckSingleAssignmentConstraints(LHSType, Result, true,
           Entity.getKind() == InitializedEntity::EK_Parameter_CF_Audited);

      if (Result.isInvalid())
        return ExprError();
      CurInit = Result;

      // If this is a call, allow conversion to a transparent union.
      ExprResult CurInitExprRes = CurInit;
      if (ConvTy != Sema::Compatible &&
          Entity.isParameterKind() &&
          S.CheckTransparentUnionArgumentConstraints(Step->Type, CurInitExprRes)
            == Sema::Compatible)
        ConvTy = Sema::Compatible;
      if (CurInitExprRes.isInvalid())
        return ExprError();
      CurInit = CurInitExprRes;

      bool Complained;
      if (S.DiagnoseAssignmentResult(ConvTy, Kind.getLocation(),
                                     Step->Type, SourceType,
                                     InitialCurInit.get(),
                                     getAssignmentAction(Entity, true),
                                     &Complained)) {
        PrintInitLocationNote(S, Entity);
        return ExprError();
      } else if (Complained)
        PrintInitLocationNote(S, Entity);
      break;
    }

    case SK_StringInit: {
      QualType Ty = Step->Type;
      CheckStringInit(CurInit.get(), ResultType ? *ResultType : Ty,
                      S.Context.getAsArrayType(Ty), S);
      break;
    }

    case SK_ObjCObjectConversion:
      CurInit = S.ImpCastExprToType(CurInit.get(), Step->Type,
                          CK_ObjCObjectLValueCast,
                          CurInit.get()->getValueKind());
      break;

    case SK_ArrayLoopIndex: {
      Expr *Cur = CurInit.get();
      Expr *BaseExpr = new (S.Context)
          OpaqueValueExpr(Cur->getExprLoc(), Cur->getType(),
                          Cur->getValueKind(), Cur->getObjectKind(), Cur);
      Expr *IndexExpr =
          new (S.Context) ArrayInitIndexExpr(S.Context.getSizeType());
      CurInit = S.CreateBuiltinArraySubscriptExpr(
          BaseExpr, Kind.getLocation(), IndexExpr, Kind.getLocation());
      ArrayLoopCommonExprs.push_back(BaseExpr);
      break;
    }

    case SK_ArrayLoopInit: {
      assert(!ArrayLoopCommonExprs.empty() &&
             "mismatched SK_ArrayLoopIndex and SK_ArrayLoopInit");
      Expr *Common = ArrayLoopCommonExprs.pop_back_val();
      CurInit = new (S.Context) ArrayInitLoopExpr(Step->Type, Common,
                                                  CurInit.get());
      break;
    }

    case SK_GNUArrayInit:
      // Okay: we checked everything before creating this step. Note that
      // this is a GNU extension.
      S.Diag(Kind.getLocation(), diag::ext_array_init_copy)
        << Step->Type << CurInit.get()->getType()
        << CurInit.get()->getSourceRange();
      LLVM_FALLTHROUGH;
    case SK_ArrayInit:
      // If the destination type is an incomplete array type, update the
      // type accordingly.
      if (ResultType) {
        if (const IncompleteArrayType *IncompleteDest
                           = S.Context.getAsIncompleteArrayType(Step->Type)) {
          if (const ConstantArrayType *ConstantSource
                 = S.Context.getAsConstantArrayType(CurInit.get()->getType())) {
            *ResultType = S.Context.getConstantArrayType(
                                             IncompleteDest->getElementType(),
                                             ConstantSource->getSize(),
                                             ArrayType::Normal, 0,
                                             IncompleteDest->isChecked());
          }
        }
      }
      break;

    case SK_ParenthesizedArrayInit:
      // Okay: we checked everything before creating this step. Note that
      // this is a GNU extension.
      S.Diag(Kind.getLocation(), diag::ext_array_init_parens)
        << CurInit.get()->getSourceRange();
      break;

    case SK_PassByIndirectCopyRestore:
    case SK_PassByIndirectRestore:
      checkIndirectCopyRestoreSource(S, CurInit.get());
      CurInit = new (S.Context) ObjCIndirectCopyRestoreExpr(
          CurInit.get(), Step->Type,
          Step->Kind == SK_PassByIndirectCopyRestore);
      break;

    case SK_ProduceObjCObject:
      CurInit =
          ImplicitCastExpr::Create(S.Context, Step->Type, CK_ARCProduceObject,
                                   CurInit.get(), nullptr, VK_RValue);
      break;

    case SK_StdInitializerList: {
      S.Diag(CurInit.get()->getExprLoc(),
             diag::warn_cxx98_compat_initializer_list_init)
        << CurInit.get()->getSourceRange();

      // Materialize the temporary into memory.
      MaterializeTemporaryExpr *MTE = S.CreateMaterializeTemporaryExpr(
          CurInit.get()->getType(), CurInit.get(),
          /*BoundToLvalueReference=*/false);

      // Maybe lifetime-extend the array temporary's subobjects to match the
      // entity's lifetime.
      if (const InitializedEntity *ExtendingEntity =
              getEntityForTemporaryLifetimeExtension(&Entity))
        if (performReferenceExtension(MTE, ExtendingEntity))
          warnOnLifetimeExtension(S, Entity, CurInit.get(),
                                  /*IsInitializerList=*/true,
                                  ExtendingEntity->getDecl());

      // Wrap it in a construction of a std::initializer_list<T>.
      CurInit = new (S.Context) CXXStdInitializerListExpr(Step->Type, MTE);

      // Bind the result, in case the library has given initializer_list a
      // non-trivial destructor.
      if (shouldBindAsTemporary(Entity))
        CurInit = S.MaybeBindToTemporary(CurInit.get());
      break;
    }

    case SK_OCLSamplerInit: {
      // Sampler initialzation have 5 cases:
      //   1. function argument passing
      //      1a. argument is a file-scope variable
      //      1b. argument is a function-scope variable
      //      1c. argument is one of caller function's parameters
      //   2. variable initialization
      //      2a. initializing a file-scope variable
      //      2b. initializing a function-scope variable
      //
      // For file-scope variables, since they cannot be initialized by function
      // call of __translate_sampler_initializer in LLVM IR, their references
      // need to be replaced by a cast from their literal initializers to
      // sampler type. Since sampler variables can only be used in function
      // calls as arguments, we only need to replace them when handling the
      // argument passing.
      assert(Step->Type->isSamplerT() &&
             "Sampler initialization on non-sampler type.");
      Expr *Init = CurInit.get();
      QualType SourceType = Init->getType();
      // Case 1
      if (Entity.isParameterKind()) {
        if (!SourceType->isSamplerT() && !SourceType->isIntegerType()) {
          S.Diag(Kind.getLocation(), diag::err_sampler_argument_required)
            << SourceType;
          break;
        } else if (const DeclRefExpr *DRE = dyn_cast<DeclRefExpr>(Init)) {
          auto Var = cast<VarDecl>(DRE->getDecl());
          // Case 1b and 1c
          // No cast from integer to sampler is needed.
          if (!Var->hasGlobalStorage()) {
            CurInit = ImplicitCastExpr::Create(S.Context, Step->Type,
                                               CK_LValueToRValue, Init,
                                               /*BasePath=*/nullptr, VK_RValue);
            break;
          }
          // Case 1a
          // For function call with a file-scope sampler variable as argument,
          // get the integer literal.
          // Do not diagnose if the file-scope variable does not have initializer
          // since this has already been diagnosed when parsing the variable
          // declaration.
          if (!Var->getInit() || !isa<ImplicitCastExpr>(Var->getInit()))
            break;
          Init = cast<ImplicitCastExpr>(const_cast<Expr*>(
            Var->getInit()))->getSubExpr();
          SourceType = Init->getType();
        }
      } else {
        // Case 2
        // Check initializer is 32 bit integer constant.
        // If the initializer is taken from global variable, do not diagnose since
        // this has already been done when parsing the variable declaration.
        if (!Init->isConstantInitializer(S.Context, false))
          break;
        
        if (!SourceType->isIntegerType() ||
            32 != S.Context.getIntWidth(SourceType)) {
          S.Diag(Kind.getLocation(), diag::err_sampler_initializer_not_integer)
            << SourceType;
          break;
        }

        llvm::APSInt Result;
        Init->EvaluateAsInt(Result, S.Context);
        const uint64_t SamplerValue = Result.getLimitedValue();
        // 32-bit value of sampler's initializer is interpreted as
        // bit-field with the following structure:
        // |unspecified|Filter|Addressing Mode| Normalized Coords|
        // |31        6|5    4|3             1|                 0|
        // This structure corresponds to enum values of sampler properties
        // defined in SPIR spec v1.2 and also opencl-c.h
        unsigned AddressingMode  = (0x0E & SamplerValue) >> 1;
        unsigned FilterMode      = (0x30 & SamplerValue) >> 4;
        if (FilterMode != 1 && FilterMode != 2)
          S.Diag(Kind.getLocation(),
                 diag::warn_sampler_initializer_invalid_bits)
                 << "Filter Mode";
        if (AddressingMode > 4)
          S.Diag(Kind.getLocation(),
                 diag::warn_sampler_initializer_invalid_bits)
                 << "Addressing Mode";
      }

      // Cases 1a, 2a and 2b
      // Insert cast from integer to sampler.
      CurInit = S.ImpCastExprToType(Init, S.Context.OCLSamplerTy,
                                      CK_IntToOCLSampler);
      break;
    }
    case SK_OCLZeroEvent: {
      assert(Step->Type->isEventT() && 
             "Event initialization on non-event type.");

      CurInit = S.ImpCastExprToType(CurInit.get(), Step->Type,
                                    CK_ZeroToOCLEvent,
                                    CurInit.get()->getValueKind());
      break;
    }
    case SK_OCLZeroQueue: {
      assert(Step->Type->isQueueT() &&
             "Event initialization on non queue type.");

      CurInit = S.ImpCastExprToType(CurInit.get(), Step->Type,
                                    CK_ZeroToOCLQueue,
                                    CurInit.get()->getValueKind());
      break;
    }
    }
  }

  // Diagnose non-fatal problems with the completed initialization.
  if (Entity.getKind() == InitializedEntity::EK_Member &&
      cast<FieldDecl>(Entity.getDecl())->isBitField())
    S.CheckBitFieldInitialization(Kind.getLocation(),
                                  cast<FieldDecl>(Entity.getDecl()),
                                  CurInit.get());

  // Check for std::move on construction.
  if (const Expr *E = CurInit.get()) {
    CheckMoveOnConstruction(S, E,
                            Entity.getKind() == InitializedEntity::EK_Result);
  }

  return CurInit;
}

/// Somewhere within T there is an uninitialized reference subobject.
/// Dig it out and diagnose it.
static bool DiagnoseUninitializedReference(Sema &S, SourceLocation Loc,
                                           QualType T) {
  if (T->isReferenceType()) {
    S.Diag(Loc, diag::err_reference_without_init)
      << T.getNonReferenceType();
    return true;
  }

  CXXRecordDecl *RD = T->getBaseElementTypeUnsafe()->getAsCXXRecordDecl();
  if (!RD || !RD->hasUninitializedReferenceMember())
    return false;

  for (const auto *FI : RD->fields()) {
    if (FI->isUnnamedBitfield())
      continue;

    if (DiagnoseUninitializedReference(S, FI->getLocation(), FI->getType())) {
      S.Diag(Loc, diag::note_value_initialization_here) << RD;
      return true;
    }
  }

  for (const auto &BI : RD->bases()) {
    if (DiagnoseUninitializedReference(S, BI.getLocStart(), BI.getType())) {
      S.Diag(Loc, diag::note_value_initialization_here) << RD;
      return true;
    }
  }

  return false;
}


//===----------------------------------------------------------------------===//
// Diagnose initialization failures
//===----------------------------------------------------------------------===//

/// Emit notes associated with an initialization that failed due to a
/// "simple" conversion failure.
static void emitBadConversionNotes(Sema &S, const InitializedEntity &entity,
                                   Expr *op) {
  QualType destType = entity.getType();
  if (destType.getNonReferenceType()->isObjCObjectPointerType() &&
      op->getType()->isObjCObjectPointerType()) {

    // Emit a possible note about the conversion failing because the
    // operand is a message send with a related result type.
    S.EmitRelatedResultTypeNote(op);

    // Emit a possible note about a return failing because we're
    // expecting a related result type.
    if (entity.getKind() == InitializedEntity::EK_Result)
      S.EmitRelatedResultTypeNoteForReturn(destType);
  }
}

static void diagnoseListInit(Sema &S, const InitializedEntity &Entity,
                             InitListExpr *InitList) {
  QualType DestType = Entity.getType();

  QualType E;
  if (S.getLangOpts().CPlusPlus11 && S.isStdInitializerList(DestType, &E)) {
    QualType ArrayType = S.Context.getConstantArrayType(
        E.withConst(),
        llvm::APInt(S.Context.getTypeSize(S.Context.getSizeType()),
                    InitList->getNumInits()),
        clang::ArrayType::Normal, 0);
    InitializedEntity HiddenArray =
        InitializedEntity::InitializeTemporary(ArrayType);
    return diagnoseListInit(S, HiddenArray, InitList);
  }

  if (DestType->isReferenceType()) {
    // A list-initialization failure for a reference means that we tried to
    // create a temporary of the inner type (per [dcl.init.list]p3.6) and the
    // inner initialization failed.
    QualType T = DestType->getAs<ReferenceType>()->getPointeeType();
    diagnoseListInit(S, InitializedEntity::InitializeTemporary(T), InitList);
    SourceLocation Loc = InitList->getLocStart();
    if (auto *D = Entity.getDecl())
      Loc = D->getLocation();
    S.Diag(Loc, diag::note_in_reference_temporary_list_initializer) << T;
    return;
  }

  InitListChecker DiagnoseInitList(S, Entity, InitList, DestType,
                                   /*VerifyOnly=*/false,
                                   /*TreatUnavailableAsInvalid=*/false);
  assert(DiagnoseInitList.HadError() &&
         "Inconsistent init list check result.");
}

bool InitializationSequence::Diagnose(Sema &S,
                                      const InitializedEntity &Entity,
                                      const InitializationKind &Kind,
                                      ArrayRef<Expr *> Args) {
  if (!Failed())
    return false;

  QualType DestType = Entity.getType();
  switch (Failure) {
  case FK_TooManyInitsForReference:
    // FIXME: Customize for the initialized entity?
    if (Args.empty()) {
      // Dig out the reference subobject which is uninitialized and diagnose it.
      // If this is value-initialization, this could be nested some way within
      // the target type.
      assert(Kind.getKind() == InitializationKind::IK_Value ||
             DestType->isReferenceType());
      bool Diagnosed =
        DiagnoseUninitializedReference(S, Kind.getLocation(), DestType);
      assert(Diagnosed && "couldn't find uninitialized reference to diagnose");
      (void)Diagnosed;
    } else  // FIXME: diagnostic below could be better!
      S.Diag(Kind.getLocation(), diag::err_reference_has_multiple_inits)
        << SourceRange(Args.front()->getLocStart(), Args.back()->getLocEnd());
    break;
  case FK_ParenthesizedListInitForReference:
    S.Diag(Kind.getLocation(), diag::err_list_init_in_parens)
      << 1 << Entity.getType() << Args[0]->getSourceRange();
    break;

  case FK_ArrayNeedsInitList:
    S.Diag(Kind.getLocation(), diag::err_array_init_not_init_list) << 0;
    break;
  case FK_ArrayNeedsInitListOrStringLiteral:
    S.Diag(Kind.getLocation(), diag::err_array_init_not_init_list) << 1;
    break;
  case FK_ArrayNeedsInitListOrWideStringLiteral:
    S.Diag(Kind.getLocation(), diag::err_array_init_not_init_list) << 2;
    break;
  case FK_NarrowStringIntoWideCharArray:
    S.Diag(Kind.getLocation(), diag::err_array_init_narrow_string_into_wchar);
    break;
  case FK_WideStringIntoCharArray:
    S.Diag(Kind.getLocation(), diag::err_array_init_wide_string_into_char);
    break;
  case FK_IncompatWideStringIntoWideChar:
    S.Diag(Kind.getLocation(),
           diag::err_array_init_incompat_wide_string_into_wchar);
    break;
  case FK_ArrayTypeMismatch:
  case FK_NonConstantArrayInit:
    S.Diag(Kind.getLocation(),
           (Failure == FK_ArrayTypeMismatch
              ? diag::err_array_init_different_type
              : diag::err_array_init_non_constant_array))
      << DestType.getNonReferenceType()
      << Args[0]->getType()
      << Args[0]->getSourceRange();
    break;

  case FK_VariableLengthArrayHasInitializer:
    S.Diag(Kind.getLocation(), diag::err_variable_object_no_init)
      << Args[0]->getSourceRange();
    break;

  case FK_AddressOfOverloadFailed: {
    DeclAccessPair Found;
    S.ResolveAddressOfOverloadedFunction(Args[0],
                                         DestType.getNonReferenceType(),
                                         true,
                                         Found);
    break;
  }

  case FK_AddressOfUnaddressableFunction: {
    auto *FD = cast<FunctionDecl>(cast<DeclRefExpr>(Args[0])->getDecl());
    S.checkAddressOfFunctionIsAvailable(FD, /*Complain=*/true,
                                        Args[0]->getLocStart());
    break;
  }

  case FK_ReferenceInitOverloadFailed:
  case FK_UserConversionOverloadFailed:
    switch (FailedOverloadResult) {
    case OR_Ambiguous:
      if (Failure == FK_UserConversionOverloadFailed)
        S.Diag(Kind.getLocation(), diag::err_typecheck_ambiguous_condition)
          << Args[0]->getType() << DestType
          << Args[0]->getSourceRange();
      else
        S.Diag(Kind.getLocation(), diag::err_ref_init_ambiguous)
          << DestType << Args[0]->getType()
          << Args[0]->getSourceRange();

      FailedCandidateSet.NoteCandidates(S, OCD_ViableCandidates, Args);
      break;

    case OR_No_Viable_Function:
      if (!S.RequireCompleteType(Kind.getLocation(),
                                 DestType.getNonReferenceType(),
                          diag::err_typecheck_nonviable_condition_incomplete,
                               Args[0]->getType(), Args[0]->getSourceRange()))
        S.Diag(Kind.getLocation(), diag::err_typecheck_nonviable_condition)
          << (Entity.getKind() == InitializedEntity::EK_Result)
          << Args[0]->getType() << Args[0]->getSourceRange()
          << DestType.getNonReferenceType();

      FailedCandidateSet.NoteCandidates(S, OCD_AllCandidates, Args);
      break;

    case OR_Deleted: {
      S.Diag(Kind.getLocation(), diag::err_typecheck_deleted_function)
        << Args[0]->getType() << DestType.getNonReferenceType()
        << Args[0]->getSourceRange();
      OverloadCandidateSet::iterator Best;
      OverloadingResult Ovl
        = FailedCandidateSet.BestViableFunction(S, Kind.getLocation(), Best,
                                                true);
      if (Ovl == OR_Deleted) {
        S.NoteDeletedFunction(Best->Function);
      } else {
        llvm_unreachable("Inconsistent overload resolution?");
      }
      break;
    }

    case OR_Success:
      llvm_unreachable("Conversion did not fail!");
    }
    break;

  case FK_NonConstLValueReferenceBindingToTemporary:
    if (isa<InitListExpr>(Args[0])) {
      S.Diag(Kind.getLocation(),
             diag::err_lvalue_reference_bind_to_initlist)
      << DestType.getNonReferenceType().isVolatileQualified()
      << DestType.getNonReferenceType()
      << Args[0]->getSourceRange();
      break;
    }
    // Intentional fallthrough

  case FK_NonConstLValueReferenceBindingToUnrelated:
    S.Diag(Kind.getLocation(),
           Failure == FK_NonConstLValueReferenceBindingToTemporary
             ? diag::err_lvalue_reference_bind_to_temporary
             : diag::err_lvalue_reference_bind_to_unrelated)
      << DestType.getNonReferenceType().isVolatileQualified()
      << DestType.getNonReferenceType()
      << Args[0]->getType()
      << Args[0]->getSourceRange();
    break;

  case FK_NonConstLValueReferenceBindingToBitfield: {
    // We don't necessarily have an unambiguous source bit-field.
    FieldDecl *BitField = Args[0]->getSourceBitField();
    S.Diag(Kind.getLocation(), diag::err_reference_bind_to_bitfield)
      << DestType.isVolatileQualified()
      << (BitField ? BitField->getDeclName() : DeclarationName())
      << (BitField != nullptr)
      << Args[0]->getSourceRange();
    if (BitField)
      S.Diag(BitField->getLocation(), diag::note_bitfield_decl);
    break;
  }

  case FK_NonConstLValueReferenceBindingToVectorElement:
    S.Diag(Kind.getLocation(), diag::err_reference_bind_to_vector_element)
      << DestType.isVolatileQualified()
      << Args[0]->getSourceRange();
    break;

  case FK_RValueReferenceBindingToLValue:
    S.Diag(Kind.getLocation(), diag::err_lvalue_to_rvalue_ref)
      << DestType.getNonReferenceType() << Args[0]->getType()
      << Args[0]->getSourceRange();
    break;

  case FK_ReferenceInitDropsQualifiers: {
    QualType SourceType = Args[0]->getType();
    QualType NonRefType = DestType.getNonReferenceType();
    Qualifiers DroppedQualifiers =
        SourceType.getQualifiers() - NonRefType.getQualifiers();

    S.Diag(Kind.getLocation(), diag::err_reference_bind_drops_quals)
      << SourceType
      << NonRefType
      << DroppedQualifiers.getCVRQualifiers()
      << Args[0]->getSourceRange();
    break;
  }

  case FK_ReferenceInitFailed:
    S.Diag(Kind.getLocation(), diag::err_reference_bind_failed)
      << DestType.getNonReferenceType()
      << Args[0]->isLValue()
      << Args[0]->getType()
      << Args[0]->getSourceRange();
    emitBadConversionNotes(S, Entity, Args[0]);
    break;

  case FK_ConversionFailed: {
    QualType FromType = Args[0]->getType();
    PartialDiagnostic PDiag = S.PDiag(diag::err_init_conversion_failed)
      << (int)Entity.getKind()
      << DestType
      << Args[0]->isLValue()
      << FromType
      << Args[0]->getSourceRange();
    S.HandleFunctionTypeMismatch(PDiag, FromType, DestType);
    S.Diag(Kind.getLocation(), PDiag);
    emitBadConversionNotes(S, Entity, Args[0]);
    break;
  }

  case FK_ConversionFromPropertyFailed:
    // No-op. This error has already been reported.
    break;

  case FK_TooManyInitsForScalar: {
    SourceRange R;

    auto *InitList = dyn_cast<InitListExpr>(Args[0]);
    if (InitList && InitList->getNumInits() >= 1) {
      R = SourceRange(InitList->getInit(0)->getLocEnd(), InitList->getLocEnd());
    } else {
      assert(Args.size() > 1 && "Expected multiple initializers!");
      R = SourceRange(Args.front()->getLocEnd(), Args.back()->getLocEnd());
    }

    R.setBegin(S.getLocForEndOfToken(R.getBegin()));
    if (Kind.isCStyleOrFunctionalCast())
      S.Diag(Kind.getLocation(), diag::err_builtin_func_cast_more_than_one_arg)
        << R;
    else
      S.Diag(Kind.getLocation(), diag::err_excess_initializers)
        << /*scalar=*/2 << R;
    break;
  }

  case FK_ParenthesizedListInitForScalar:
    S.Diag(Kind.getLocation(), diag::err_list_init_in_parens)
      << 0 << Entity.getType() << Args[0]->getSourceRange();
    break;

  case FK_ReferenceBindingToInitList:
    S.Diag(Kind.getLocation(), diag::err_reference_bind_init_list)
      << DestType.getNonReferenceType() << Args[0]->getSourceRange();
    break;

  case FK_InitListBadDestinationType:
    S.Diag(Kind.getLocation(), diag::err_init_list_bad_dest_type)
      << (DestType->isRecordType()) << DestType << Args[0]->getSourceRange();
    break;

  case FK_ListConstructorOverloadFailed:
  case FK_ConstructorOverloadFailed: {
    SourceRange ArgsRange;
    if (Args.size())
      ArgsRange = SourceRange(Args.front()->getLocStart(),
                              Args.back()->getLocEnd());

    if (Failure == FK_ListConstructorOverloadFailed) {
      assert(Args.size() == 1 &&
             "List construction from other than 1 argument.");
      InitListExpr *InitList = cast<InitListExpr>(Args[0]);
      Args = MultiExprArg(InitList->getInits(), InitList->getNumInits());
    }

    // FIXME: Using "DestType" for the entity we're printing is probably
    // bad.
    switch (FailedOverloadResult) {
      case OR_Ambiguous:
        S.Diag(Kind.getLocation(), diag::err_ovl_ambiguous_init)
          << DestType << ArgsRange;
        FailedCandidateSet.NoteCandidates(S, OCD_ViableCandidates, Args);
        break;

      case OR_No_Viable_Function:
        if (Kind.getKind() == InitializationKind::IK_Default &&
            (Entity.getKind() == InitializedEntity::EK_Base ||
             Entity.getKind() == InitializedEntity::EK_Member) &&
            isa<CXXConstructorDecl>(S.CurContext)) {
          // This is implicit default initialization of a member or
          // base within a constructor. If no viable function was
          // found, notify the user that they need to explicitly
          // initialize this base/member.
          CXXConstructorDecl *Constructor
            = cast<CXXConstructorDecl>(S.CurContext);
          const CXXRecordDecl *InheritedFrom = nullptr;
          if (auto Inherited = Constructor->getInheritedConstructor())
            InheritedFrom = Inherited.getShadowDecl()->getNominatedBaseClass();
          if (Entity.getKind() == InitializedEntity::EK_Base) {
            S.Diag(Kind.getLocation(), diag::err_missing_default_ctor)
              << (InheritedFrom ? 2 : Constructor->isImplicit() ? 1 : 0)
              << S.Context.getTypeDeclType(Constructor->getParent())
              << /*base=*/0
              << Entity.getType()
              << InheritedFrom;

            RecordDecl *BaseDecl
              = Entity.getBaseSpecifier()->getType()->getAs<RecordType>()
                                                                  ->getDecl();
            S.Diag(BaseDecl->getLocation(), diag::note_previous_decl)
              << S.Context.getTagDeclType(BaseDecl);
          } else {
            S.Diag(Kind.getLocation(), diag::err_missing_default_ctor)
              << (InheritedFrom ? 2 : Constructor->isImplicit() ? 1 : 0)
              << S.Context.getTypeDeclType(Constructor->getParent())
              << /*member=*/1
              << Entity.getName()
              << InheritedFrom;
            S.Diag(Entity.getDecl()->getLocation(),
                   diag::note_member_declared_at);

            if (const RecordType *Record
                                 = Entity.getType()->getAs<RecordType>())
              S.Diag(Record->getDecl()->getLocation(),
                     diag::note_previous_decl)
                << S.Context.getTagDeclType(Record->getDecl());
          }
          break;
        }

        S.Diag(Kind.getLocation(), diag::err_ovl_no_viable_function_in_init)
          << DestType << ArgsRange;
        FailedCandidateSet.NoteCandidates(S, OCD_AllCandidates, Args);
        break;

      case OR_Deleted: {
        OverloadCandidateSet::iterator Best;
        OverloadingResult Ovl
          = FailedCandidateSet.BestViableFunction(S, Kind.getLocation(), Best);
        if (Ovl != OR_Deleted) {
          S.Diag(Kind.getLocation(), diag::err_ovl_deleted_init)
            << true << DestType << ArgsRange;
          llvm_unreachable("Inconsistent overload resolution?");
          break;
        }
       
        // If this is a defaulted or implicitly-declared function, then
        // it was implicitly deleted. Make it clear that the deletion was
        // implicit.
        if (S.isImplicitlyDeleted(Best->Function))
          S.Diag(Kind.getLocation(), diag::err_ovl_deleted_special_init)
            << S.getSpecialMember(cast<CXXMethodDecl>(Best->Function))
            << DestType << ArgsRange;
        else
          S.Diag(Kind.getLocation(), diag::err_ovl_deleted_init)
            << true << DestType << ArgsRange;

        S.NoteDeletedFunction(Best->Function);
        break;
      }

      case OR_Success:
        llvm_unreachable("Conversion did not fail!");
    }
  }
  break;

  case FK_DefaultInitOfConst:
    if (Entity.getKind() == InitializedEntity::EK_Member &&
        isa<CXXConstructorDecl>(S.CurContext)) {
      // This is implicit default-initialization of a const member in
      // a constructor. Complain that it needs to be explicitly
      // initialized.
      CXXConstructorDecl *Constructor = cast<CXXConstructorDecl>(S.CurContext);
      S.Diag(Kind.getLocation(), diag::err_uninitialized_member_in_ctor)
        << (Constructor->getInheritedConstructor() ? 2 :
            Constructor->isImplicit() ? 1 : 0)
        << S.Context.getTypeDeclType(Constructor->getParent())
        << /*const=*/1
        << Entity.getName();
      S.Diag(Entity.getDecl()->getLocation(), diag::note_previous_decl)
        << Entity.getName();
    } else {
      S.Diag(Kind.getLocation(), diag::err_default_init_const)
          << DestType << (bool)DestType->getAs<RecordType>();
    }
    break;

  case FK_Incomplete:
    S.RequireCompleteType(Kind.getLocation(), FailedIncompleteType,
                          diag::err_init_incomplete_type);
    break;

  case FK_ListInitializationFailed: {
    // Run the init list checker again to emit diagnostics.
    InitListExpr *InitList = cast<InitListExpr>(Args[0]);
    diagnoseListInit(S, Entity, InitList);
    break;
  }

  case FK_PlaceholderType: {
    // FIXME: Already diagnosed!
    break;
  }

  case FK_ExplicitConstructor: {
    S.Diag(Kind.getLocation(), diag::err_selected_explicit_constructor)
      << Args[0]->getSourceRange();
    OverloadCandidateSet::iterator Best;
    OverloadingResult Ovl
      = FailedCandidateSet.BestViableFunction(S, Kind.getLocation(), Best);
    (void)Ovl;
    assert(Ovl == OR_Success && "Inconsistent overload resolution");
    CXXConstructorDecl *CtorDecl = cast<CXXConstructorDecl>(Best->Function);
    S.Diag(CtorDecl->getLocation(),
           diag::note_explicit_ctor_deduction_guide_here) << false;
    break;
  }
  }

  PrintInitLocationNote(S, Entity);
  return true;
}

void InitializationSequence::dump(raw_ostream &OS) const {
  switch (SequenceKind) {
  case FailedSequence: {
    OS << "Failed sequence: ";
    switch (Failure) {
    case FK_TooManyInitsForReference:
      OS << "too many initializers for reference";
      break;

    case FK_ParenthesizedListInitForReference:
      OS << "parenthesized list init for reference";
      break;

    case FK_ArrayNeedsInitList:
      OS << "array requires initializer list";
      break;

    case FK_AddressOfUnaddressableFunction:
      OS << "address of unaddressable function was taken";
      break;

    case FK_ArrayNeedsInitListOrStringLiteral:
      OS << "array requires initializer list or string literal";
      break;

    case FK_ArrayNeedsInitListOrWideStringLiteral:
      OS << "array requires initializer list or wide string literal";
      break;

    case FK_NarrowStringIntoWideCharArray:
      OS << "narrow string into wide char array";
      break;

    case FK_WideStringIntoCharArray:
      OS << "wide string into char array";
      break;

    case FK_IncompatWideStringIntoWideChar:
      OS << "incompatible wide string into wide char array";
      break;

    case FK_ArrayTypeMismatch:
      OS << "array type mismatch";
      break;

    case FK_NonConstantArrayInit:
      OS << "non-constant array initializer";
      break;

    case FK_AddressOfOverloadFailed:
      OS << "address of overloaded function failed";
      break;

    case FK_ReferenceInitOverloadFailed:
      OS << "overload resolution for reference initialization failed";
      break;

    case FK_NonConstLValueReferenceBindingToTemporary:
      OS << "non-const lvalue reference bound to temporary";
      break;

    case FK_NonConstLValueReferenceBindingToBitfield:
      OS << "non-const lvalue reference bound to bit-field";
      break;

    case FK_NonConstLValueReferenceBindingToVectorElement:
      OS << "non-const lvalue reference bound to vector element";
      break;

    case FK_NonConstLValueReferenceBindingToUnrelated:
      OS << "non-const lvalue reference bound to unrelated type";
      break;

    case FK_RValueReferenceBindingToLValue:
      OS << "rvalue reference bound to an lvalue";
      break;

    case FK_ReferenceInitDropsQualifiers:
      OS << "reference initialization drops qualifiers";
      break;

    case FK_ReferenceInitFailed:
      OS << "reference initialization failed";
      break;

    case FK_ConversionFailed:
      OS << "conversion failed";
      break;

    case FK_ConversionFromPropertyFailed:
      OS << "conversion from property failed";
      break;

    case FK_TooManyInitsForScalar:
      OS << "too many initializers for scalar";
      break;

    case FK_ParenthesizedListInitForScalar:
      OS << "parenthesized list init for reference";
      break;

    case FK_ReferenceBindingToInitList:
      OS << "referencing binding to initializer list";
      break;

    case FK_InitListBadDestinationType:
      OS << "initializer list for non-aggregate, non-scalar type";
      break;

    case FK_UserConversionOverloadFailed:
      OS << "overloading failed for user-defined conversion";
      break;

    case FK_ConstructorOverloadFailed:
      OS << "constructor overloading failed";
      break;

    case FK_DefaultInitOfConst:
      OS << "default initialization of a const variable";
      break;

    case FK_Incomplete:
      OS << "initialization of incomplete type";
      break;

    case FK_ListInitializationFailed:
      OS << "list initialization checker failure";
      break;

    case FK_VariableLengthArrayHasInitializer:
      OS << "variable length array has an initializer";
      break;

    case FK_PlaceholderType:
      OS << "initializer expression isn't contextually valid";
      break;

    case FK_ListConstructorOverloadFailed:
      OS << "list constructor overloading failed";
      break;

    case FK_ExplicitConstructor:
      OS << "list copy initialization chose explicit constructor";
      break;
    }
    OS << '\n';
    return;
  }

  case DependentSequence:
    OS << "Dependent sequence\n";
    return;

  case NormalSequence:
    OS << "Normal sequence: ";
    break;
  }

  for (step_iterator S = step_begin(), SEnd = step_end(); S != SEnd; ++S) {
    if (S != step_begin()) {
      OS << " -> ";
    }

    switch (S->Kind) {
    case SK_ResolveAddressOfOverloadedFunction:
      OS << "resolve address of overloaded function";
      break;

    case SK_CastDerivedToBaseRValue:
      OS << "derived-to-base (rvalue)";
      break;

    case SK_CastDerivedToBaseXValue:
      OS << "derived-to-base (xvalue)";
      break;

    case SK_CastDerivedToBaseLValue:
      OS << "derived-to-base (lvalue)";
      break;

    case SK_BindReference:
      OS << "bind reference to lvalue";
      break;

    case SK_BindReferenceToTemporary:
      OS << "bind reference to a temporary";
      break;

    case SK_FinalCopy:
      OS << "final copy in class direct-initialization";
      break;

    case SK_ExtraneousCopyToTemporary:
      OS << "extraneous C++03 copy to temporary";
      break;

    case SK_UserConversion:
      OS << "user-defined conversion via " << *S->Function.Function;
      break;

    case SK_QualificationConversionRValue:
      OS << "qualification conversion (rvalue)";
      break;

    case SK_QualificationConversionXValue:
      OS << "qualification conversion (xvalue)";
      break;

    case SK_QualificationConversionLValue:
      OS << "qualification conversion (lvalue)";
      break;

    case SK_AtomicConversion:
      OS << "non-atomic-to-atomic conversion";
      break;

    case SK_LValueToRValue:
      OS << "load (lvalue to rvalue)";
      break;

    case SK_ConversionSequence:
      OS << "implicit conversion sequence (";
      S->ICS->dump(); // FIXME: use OS
      OS << ")";
      break;

    case SK_ConversionSequenceNoNarrowing:
      OS << "implicit conversion sequence with narrowing prohibited (";
      S->ICS->dump(); // FIXME: use OS
      OS << ")";
      break;

    case SK_ListInitialization:
      OS << "list aggregate initialization";
      break;

    case SK_UnwrapInitList:
      OS << "unwrap reference initializer list";
      break;

    case SK_RewrapInitList:
      OS << "rewrap reference initializer list";
      break;

    case SK_ConstructorInitialization:
      OS << "constructor initialization";
      break;

    case SK_ConstructorInitializationFromList:
      OS << "list initialization via constructor";
      break;

    case SK_ZeroInitialization:
      OS << "zero initialization";
      break;

    case SK_CAssignment:
      OS << "C assignment";
      break;

    case SK_StringInit:
      OS << "string initialization";
      break;

    case SK_ObjCObjectConversion:
      OS << "Objective-C object conversion";
      break;

    case SK_ArrayLoopIndex:
      OS << "indexing for array initialization loop";
      break;

    case SK_ArrayLoopInit:
      OS << "array initialization loop";
      break;

    case SK_ArrayInit:
      OS << "array initialization";
      break;

    case SK_GNUArrayInit:
      OS << "array initialization (GNU extension)";
      break;

    case SK_ParenthesizedArrayInit:
      OS << "parenthesized array initialization";
      break;

    case SK_PassByIndirectCopyRestore:
      OS << "pass by indirect copy and restore";
      break;

    case SK_PassByIndirectRestore:
      OS << "pass by indirect restore";
      break;

    case SK_ProduceObjCObject:
      OS << "Objective-C object retension";
      break;

    case SK_StdInitializerList:
      OS << "std::initializer_list from initializer list";
      break;

    case SK_StdInitializerListConstructorCall:
      OS << "list initialization from std::initializer_list";
      break;

    case SK_OCLSamplerInit:
      OS << "OpenCL sampler_t from integer constant";
      break;

    case SK_OCLZeroEvent:
      OS << "OpenCL event_t from zero";
      break;

    case SK_OCLZeroQueue:
      OS << "OpenCL queue_t from zero";
      break;
    }

    OS << " [" << S->Type.getAsString() << ']';
  }

  OS << '\n';
}

void InitializationSequence::dump() const {
  dump(llvm::errs());
}

static void DiagnoseNarrowingInInitList(Sema &S,
                                        const ImplicitConversionSequence &ICS,
                                        QualType PreNarrowingType,
                                        QualType EntityType,
                                        const Expr *PostInit) {
  const StandardConversionSequence *SCS = nullptr;
  switch (ICS.getKind()) {
  case ImplicitConversionSequence::StandardConversion:
    SCS = &ICS.Standard;
    break;
  case ImplicitConversionSequence::UserDefinedConversion:
    SCS = &ICS.UserDefined.After;
    break;
  case ImplicitConversionSequence::AmbiguousConversion:
  case ImplicitConversionSequence::EllipsisConversion:
  case ImplicitConversionSequence::BadConversion:
    return;
  }

  // C++11 [dcl.init.list]p7: Check whether this is a narrowing conversion.
  APValue ConstantValue;
  QualType ConstantType;
  switch (SCS->getNarrowingKind(S.Context, PostInit, ConstantValue,
                                ConstantType)) {
  case NK_Not_Narrowing:
  case NK_Dependent_Narrowing:
    // No narrowing occurred.
    return;

  case NK_Type_Narrowing:
    // This was a floating-to-integer conversion, which is always considered a
    // narrowing conversion even if the value is a constant and can be
    // represented exactly as an integer.
    S.Diag(PostInit->getLocStart(),
           (S.getLangOpts().MicrosoftExt || !S.getLangOpts().CPlusPlus11)
               ? diag::warn_init_list_type_narrowing
               : diag::ext_init_list_type_narrowing)
      << PostInit->getSourceRange()
      << PreNarrowingType.getLocalUnqualifiedType()
      << EntityType.getLocalUnqualifiedType();
    break;

  case NK_Constant_Narrowing:
    // A constant value was narrowed.
    S.Diag(PostInit->getLocStart(),
           (S.getLangOpts().MicrosoftExt || !S.getLangOpts().CPlusPlus11)
               ? diag::warn_init_list_constant_narrowing
               : diag::ext_init_list_constant_narrowing)
      << PostInit->getSourceRange()
      << ConstantValue.getAsString(S.getASTContext(), ConstantType)
      << EntityType.getLocalUnqualifiedType();
    break;

  case NK_Variable_Narrowing:
    // A variable's value may have been narrowed.
    S.Diag(PostInit->getLocStart(),
           (S.getLangOpts().MicrosoftExt || !S.getLangOpts().CPlusPlus11)
               ? diag::warn_init_list_variable_narrowing
               : diag::ext_init_list_variable_narrowing)
      << PostInit->getSourceRange()
      << PreNarrowingType.getLocalUnqualifiedType()
      << EntityType.getLocalUnqualifiedType();
    break;
  }

  SmallString<128> StaticCast;
  llvm::raw_svector_ostream OS(StaticCast);
  OS << "static_cast<";
  if (const TypedefType *TT = EntityType->getAs<TypedefType>()) {
    // It's important to use the typedef's name if there is one so that the
    // fixit doesn't break code using types like int64_t.
    //
    // FIXME: This will break if the typedef requires qualification.  But
    // getQualifiedNameAsString() includes non-machine-parsable components.
    OS << *TT->getDecl();
  } else if (const BuiltinType *BT = EntityType->getAs<BuiltinType>())
    OS << BT->getName(S.getLangOpts());
  else {
    // Oops, we didn't find the actual type of the variable.  Don't emit a fixit
    // with a broken cast.
    return;
  }
  OS << ">(";
  S.Diag(PostInit->getLocStart(), diag::note_init_list_narrowing_silence)
      << PostInit->getSourceRange()
      << FixItHint::CreateInsertion(PostInit->getLocStart(), OS.str())
      << FixItHint::CreateInsertion(
             S.getLocForEndOfToken(PostInit->getLocEnd()), ")");
}

//===----------------------------------------------------------------------===//
// Initialization helper functions
//===----------------------------------------------------------------------===//
bool
Sema::CanPerformCopyInitialization(const InitializedEntity &Entity,
                                   ExprResult Init) {
  if (Init.isInvalid())
    return false;

  Expr *InitE = Init.get();
  assert(InitE && "No initialization expression");

  InitializationKind Kind
    = InitializationKind::CreateCopy(InitE->getLocStart(), SourceLocation());
  InitializationSequence Seq(*this, Entity, Kind, InitE);
  return !Seq.Failed();
}

ExprResult
Sema::PerformCopyInitialization(const InitializedEntity &Entity,
                                SourceLocation EqualLoc,
                                ExprResult Init,
                                bool TopLevelOfInitList,
                                bool AllowExplicit) {
  if (Init.isInvalid())
    return ExprError();

  Expr *InitE = Init.get();
  assert(InitE && "No initialization expression?");

  if (EqualLoc.isInvalid())
    EqualLoc = InitE->getLocStart();

  InitializationKind Kind = InitializationKind::CreateCopy(InitE->getLocStart(),
                                                           EqualLoc,
                                                           AllowExplicit);
  InitializationSequence Seq(*this, Entity, Kind, InitE, TopLevelOfInitList);

  ExprResult Result = Seq.Perform(*this, Entity, Kind, InitE);

  return Result;
}

<<<<<<< HEAD
QualType Sema::DeduceTemplateSpecializationFromInitializer(
    TypeSourceInfo *TSInfo, const InitializedEntity &Entity,
    const InitializationKind &Kind, MultiExprArg Inits) {
  auto *DeducedTST = dyn_cast<DeducedTemplateSpecializationType>(
      TSInfo->getType()->getContainedDeducedType());
  assert(DeducedTST && "not a deduced template specialization type");

  // We can only perform deduction for class templates.
  auto TemplateName = DeducedTST->getTemplateName();
  auto *Template =
      dyn_cast_or_null<ClassTemplateDecl>(TemplateName.getAsTemplateDecl());
  if (!Template) {
    Diag(Kind.getLocation(),
         diag::err_deduced_non_class_template_specialization_type)
      << (int)getTemplateNameKindForDiagnostics(TemplateName) << TemplateName;
    if (auto *TD = TemplateName.getAsTemplateDecl())
      Diag(TD->getLocation(), diag::note_template_decl_here);
    return QualType();
  }

  // Can't deduce from dependent arguments.
  if (Expr::hasAnyTypeDependentArguments(Inits))
    return Context.DependentTy;

  // FIXME: Perform "exact type" matching first, per CWG discussion?
  //        Or implement this via an implied 'T(T) -> T' deduction guide?

  // FIXME: Do we need/want a std::initializer_list<T> special case?

  // Look up deduction guides, including those synthesized from constructors.
  //
  // C++1z [over.match.class.deduct]p1:
  //   A set of functions and function templates is formed comprising:
  //   - For each constructor of the class template designated by the
  //     template-name, a function template [...]
  //  - For each deduction-guide, a function or function template [...]
  DeclarationNameInfo NameInfo(
      Context.DeclarationNames.getCXXDeductionGuideName(Template),
      TSInfo->getTypeLoc().getEndLoc());
  LookupResult Guides(*this, NameInfo, LookupOrdinaryName);
  LookupQualifiedName(Guides, Template->getDeclContext());

  // FIXME: Do not diagnose inaccessible deduction guides. The standard isn't
  // clear on this, but they're not found by name so access does not apply.
  Guides.suppressDiagnostics();

  // Figure out if this is list-initialization.
  InitListExpr *ListInit =
      (Inits.size() == 1 && Kind.getKind() != InitializationKind::IK_Direct)
          ? dyn_cast<InitListExpr>(Inits[0])
          : nullptr;

  // C++1z [over.match.class.deduct]p1:
  //   Initialization and overload resolution are performed as described in
  //   [dcl.init] and [over.match.ctor], [over.match.copy], or [over.match.list]
  //   (as appropriate for the type of initialization performed) for an object
  //   of a hypothetical class type, where the selected functions and function
  //   templates are considered to be the constructors of that class type
  //
  // Since we know we're initializing a class type of a type unrelated to that
  // of the initializer, this reduces to something fairly reasonable.
  OverloadCandidateSet Candidates(Kind.getLocation(),
                                  OverloadCandidateSet::CSK_Normal);
  OverloadCandidateSet::iterator Best;
  auto tryToResolveOverload =
      [&](bool OnlyListConstructors) -> OverloadingResult {
    Candidates.clear();
    for (auto I = Guides.begin(), E = Guides.end(); I != E; ++I) {
      NamedDecl *D = (*I)->getUnderlyingDecl();
      if (D->isInvalidDecl())
        continue;

      auto *TD = dyn_cast<FunctionTemplateDecl>(D);
      auto *GD = dyn_cast_or_null<CXXDeductionGuideDecl>(
          TD ? TD->getTemplatedDecl() : dyn_cast<FunctionDecl>(D));
      if (!GD)
        continue;

      // C++ [over.match.ctor]p1: (non-list copy-initialization from non-class)
      //   For copy-initialization, the candidate functions are all the
      //   converting constructors (12.3.1) of that class.
      // C++ [over.match.copy]p1: (non-list copy-initialization from class)
      //   The converting constructors of T are candidate functions.
      if (Kind.isCopyInit() && !ListInit) {
        // Only consider converting constructors.
        if (GD->isExplicit())
          continue;

        // When looking for a converting constructor, deduction guides that
        // could never be called with one argument are not interesting to
        // check or note.
        if (GD->getMinRequiredArguments() > 1 ||
            (GD->getNumParams() == 0 && !GD->isVariadic()))
          continue;
      }

      // C++ [over.match.list]p1.1: (first phase list initialization)
      //   Initially, the candidate functions are the initializer-list
      //   constructors of the class T
      if (OnlyListConstructors && !isInitListConstructor(GD))
        continue;

      // C++ [over.match.list]p1.2: (second phase list initialization)
      //   the candidate functions are all the constructors of the class T
      // C++ [over.match.ctor]p1: (all other cases)
      //   the candidate functions are all the constructors of the class of
      //   the object being initialized

      // C++ [over.best.ics]p4:
      //   When [...] the constructor [...] is a candidate by
      //    - [over.match.copy] (in all cases)
      // FIXME: The "second phase of [over.match.list] case can also
      // theoretically happen here, but it's not clear whether we can
      // ever have a parameter of the right type.
      bool SuppressUserConversions = Kind.isCopyInit();

      if (TD)
        AddTemplateOverloadCandidate(TD, I.getPair(), /*ExplicitArgs*/ nullptr,
                                     Inits, Candidates,
                                     SuppressUserConversions);
      else
        AddOverloadCandidate(GD, I.getPair(), Inits, Candidates,
                             SuppressUserConversions);
    }
    return Candidates.BestViableFunction(*this, Kind.getLocation(), Best);
  };

  OverloadingResult Result = OR_No_Viable_Function;

  // C++11 [over.match.list]p1, per DR1467: for list-initialization, first
  // try initializer-list constructors.
  if (ListInit) {
    bool TryListConstructors = true;

    // Try list constructors unless the list is empty and the class has one or
    // more default constructors, in which case those constructors win.
    if (!ListInit->getNumInits()) {
      for (NamedDecl *D : Guides) {
        auto *FD = dyn_cast<FunctionDecl>(D->getUnderlyingDecl());
        if (FD && FD->getMinRequiredArguments() == 0) {
          TryListConstructors = false;
          break;
        }
      }
    }

    if (TryListConstructors)
      Result = tryToResolveOverload(/*OnlyListConstructor*/true);
    // Then unwrap the initializer list and try again considering all
    // constructors.
    Inits = MultiExprArg(ListInit->getInits(), ListInit->getNumInits());
  }

  // If list-initialization fails, or if we're doing any other kind of
  // initialization, we (eventually) consider constructors.
  if (Result == OR_No_Viable_Function)
    Result = tryToResolveOverload(/*OnlyListConstructor*/false);

  switch (Result) {
  case OR_Ambiguous:
    Diag(Kind.getLocation(), diag::err_deduced_class_template_ctor_ambiguous)
      << TemplateName;
    // FIXME: For list-initialization candidates, it'd usually be better to
    // list why they were not viable when given the initializer list itself as
    // an argument.
    Candidates.NoteCandidates(*this, OCD_ViableCandidates, Inits);
    return QualType();

  case OR_No_Viable_Function: {
    CXXRecordDecl *Primary =
        cast<ClassTemplateDecl>(Template)->getTemplatedDecl();
    bool Complete =
        isCompleteType(Kind.getLocation(), Context.getTypeDeclType(Primary));
    Diag(Kind.getLocation(),
         Complete ? diag::err_deduced_class_template_ctor_no_viable
                  : diag::err_deduced_class_template_incomplete)
      << TemplateName << !Guides.empty();
    Candidates.NoteCandidates(*this, OCD_AllCandidates, Inits);
    return QualType();
  }

  case OR_Deleted: {
    Diag(Kind.getLocation(), diag::err_deduced_class_template_deleted)
      << TemplateName;
    NoteDeletedFunction(Best->Function);
    return QualType();
  }

  case OR_Success:
    // C++ [over.match.list]p1:
    //   In copy-list-initialization, if an explicit constructor is chosen, the
    //   initialization is ill-formed.
    if (Kind.isCopyInit() && ListInit &&
        cast<CXXDeductionGuideDecl>(Best->Function)->isExplicit()) {
      bool IsDeductionGuide = !Best->Function->isImplicit();
      Diag(Kind.getLocation(), diag::err_deduced_class_template_explicit)
          << TemplateName << IsDeductionGuide;
      Diag(Best->Function->getLocation(),
           diag::note_explicit_ctor_deduction_guide_here)
          << IsDeductionGuide;
      return QualType();
    }

    // Make sure we didn't select an unusable deduction guide, and mark it
    // as referenced.
    DiagnoseUseOfDecl(Best->Function, Kind.getLocation());
    MarkFunctionReferenced(Kind.getLocation(), Best->Function);
    break;
  }

  // C++ [dcl.type.class.deduct]p1:
  //  The placeholder is replaced by the return type of the function selected
  //  by overload resolution for class template deduction.
  return SubstAutoType(TSInfo->getType(), Best->Function->getReturnType());
=======
/// Get the bounds-safe interface type for the Entity being initialized, if
/// there is one.  Return a null QualType otherwise. For entities being
/// initialized, bounds-safe interfaces are allowed only for global variables,
/// parameters, and members of structures/unions.
QualType Sema::GetCheckedCInteropType(const InitializedEntity &Entity) {
  switch (Entity.getKind()) {
    case InitializedEntity::EntityKind::EK_Variable:
    case InitializedEntity::EntityKind::EK_Parameter:
    case InitializedEntity::EntityKind::EK_Member: {
      ValueDecl *D = Entity.getDecl();
      if (D != nullptr)
        return GetCheckedCInteropType(D);
      break;
    }
    case InitializedEntity::EK_ArrayElement:
    case InitializedEntity::EK_Base:
    case InitializedEntity::EK_Binding:
    case InitializedEntity::EK_BlockElement:
    case InitializedEntity::EK_ComplexElement:
    case InitializedEntity::EK_CompoundLiteralInit:
    case InitializedEntity::EK_Delegating:
    case InitializedEntity::EK_Exception:
    case InitializedEntity::EK_LambdaCapture:
    case InitializedEntity::EK_New:
    case InitializedEntity::EK_RelatedResult:
    case InitializedEntity::EK_Result:
    case InitializedEntity::EK_Temporary:
    case InitializedEntity::EK_VectorElement:
    case InitializedEntity::EK_Parameter_CF_Audited:
      break;
  }
  return QualType();
>>>>>>> e0e0304f
}<|MERGE_RESOLUTION|>--- conflicted
+++ resolved
@@ -8318,7 +8318,6 @@
   return Result;
 }
 
-<<<<<<< HEAD
 QualType Sema::DeduceTemplateSpecializationFromInitializer(
     TypeSourceInfo *TSInfo, const InitializedEntity &Entity,
     const InitializationKind &Kind, MultiExprArg Inits) {
@@ -8533,7 +8532,8 @@
   //  The placeholder is replaced by the return type of the function selected
   //  by overload resolution for class template deduction.
   return SubstAutoType(TSInfo->getType(), Best->Function->getReturnType());
-=======
+}
+
 /// Get the bounds-safe interface type for the Entity being initialized, if
 /// there is one.  Return a null QualType otherwise. For entities being
 /// initialized, bounds-safe interfaces are allowed only for global variables,
@@ -8566,5 +8566,4 @@
       break;
   }
   return QualType();
->>>>>>> e0e0304f
 }